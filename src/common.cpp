/***************************************************************************
 *   Copyright (C) 2004-2007 by Joachim Eibl                               *
 *   joachim.eibl at gmx.de                                                   *
 *                                                                         *
 *   This program is free software; you can redistribute it and/or modify  *
 *   it under the terms of the GNU General Public License as published by  *
 *   the Free Software Foundation; either version 2 of the License, or     *
 *   (at your option) any later version.                                   *
 *                                                                         *
 *   This program is distributed in the hope that it will be useful,       *
 *   but WITHOUT ANY WARRANTY; without even the implied warranty of        *
 *   MERCHANTABILITY or FITNESS FOR A PARTICULAR PURPOSE.  See the         *
 *   GNU General Public License for more details.                          *
 *                                                                         *
 *   You should have received a copy of the GNU General Public License     *
 *   along with this program; if not, write to the                         *
 *   Free Software Foundation, Inc.,                                       *
 *   51 Franklin Steet, Fifth Floor, Boston, MA 02110-1301, USA.           *
 ***************************************************************************/

#include "common.h"
#include <map>
#include <qfont.h>
#include <QColor>
#include <QSize>
#include <qpoint.h>
#include <QStringList>
#include <QTextStream>

ValueMap::ValueMap()
{
}

ValueMap::~ValueMap()
{
}

void ValueMap::save( QTextStream& ts )
{
   std::map<QString,QString>::iterator i;
   for( i=m_map.begin(); i!=m_map.end(); ++i)
   {
      QString key = i->first;
      QString val = i->second;
      ts << key << "=" << val << "\n";
   }
}

QString ValueMap::getAsString()
{
   QString result;
   std::map<QString,QString>::iterator i;
   for( i=m_map.begin(); i!=m_map.end(); ++i)
   {
      QString key = i->first;
      QString val = i->second;
      result += key + "=" + val + "\n";
   }
   return result;
}

void ValueMap::load( QTextStream& ts )
{
   while ( !ts.atEnd() )
   {                                 // until end of file...
      QString s = ts.readLine();         // line of text excluding '\n'
      int pos = s.indexOf('=');
      if( pos > 0 )                     // seems not to have a tag
      {
         QString key = s.left(pos);
         QString val = s.mid(pos+1);
         m_map[key] = val;
      }
   }
}
/*
void ValueMap::load( const QString& s )
{
   int pos=0;
   while ( pos<(int)s.length() )
   {                                 // until end of file...
      int pos2 = s.find('=', pos);
      int pos3 = s.find('\n', pos2 );
      if (pos3<0)
         pos3=s.length();
      if( pos2 > 0 )                     // seems not to have a tag
      {
         QString key = s.mid(pos, pos2-pos);
         QString val = s.mid(pos2+1, pos3-pos2-1);
         m_map[key] = val;
      }
      pos = pos3;
   }
}
*/

// safeStringJoin and safeStringSplit allow to convert a stringlist into a string and back
// safely, even if the individual strings in the list contain the separator character.
QString safeStringJoin(const QStringList& sl, char sepChar, char metaChar )
{
   // Join the strings in the list, using the separator ','
   // If a string contains the separator character, it will be replaced with "\,".
   // Any occurances of "\" (one backslash) will be replaced with "\\" (2 backslashes)
   
   assert(sepChar!=metaChar);
   
   QString sep;
   sep += sepChar;
   QString meta;
   meta += metaChar;   
   
   QString safeString;
   
   QStringList::const_iterator i;
   for (i=sl.begin(); i!=sl.end(); ++i)
   {
      QString s = *i;
      s.replace(meta, meta+meta);   //  "\" -> "\\"
      s.replace(sep, meta+sep);     //  "," -> "\,"
      if ( i==sl.begin() )
         safeString = s;
      else
         safeString += sep + s;
   }
   return safeString;
}

// Split a string that was joined with safeStringJoin
QStringList safeStringSplit(const QString& s, char sepChar, char metaChar )
{
   assert(sepChar!=metaChar);
   QStringList sl;
   // Miniparser
   int i=0;
   int len=s.length();
   QString b;
   for(i=0;i<len;++i)
   {
      if      ( i+1<len && s[i]==metaChar && s[i+1]==metaChar ){ b+=metaChar; ++i; }
      else if ( i+1<len && s[i]==metaChar && s[i+1]==sepChar ){ b+=sepChar; ++i; }
      else if ( s[i]==sepChar )  // real separator
      {
         sl.push_back(b);
         b="";
      }
      else { b+=s[i]; }
   }
   if ( !b.isEmpty() )
      sl.push_back(b);

   return sl;
}



static QString numStr(int n)
{
   QString s;
   s.setNum( n );
   return s;
}

static QString subSection( const QString& s, int idx, char sep )
{
   int pos=0;
   while( idx>0 )
   {
      pos = s.indexOf( sep, pos );
      --idx;
      if (pos<0) break;
      ++pos;
   }
   if ( pos>=0 )
   {
      int pos2 = s.indexOf( sep, pos );
      if ( pos2>0 )
         return s.mid(pos, pos2-pos);
      else
         return s.mid(pos);
   }

   return "";
}

static int num( QString& s, int idx )
{
   return subSection( s, idx, ',').toInt();
}

void ValueMap::writeEntry(const QString& k, const QFont& v )
{
   m_map[k] = v.family() + "," + QString::number(v.pointSize()) + "," + (v.bold() ? "bold" : "normal");
}

void ValueMap::writeEntry(const QString& k, const QColor& v )
{
   m_map[k] = numStr(v.red()) + "," + numStr(v.green()) + "," + numStr(v.blue());
}

void ValueMap::writeEntry(const QString& k, const QSize& v )
{
   m_map[k] = numStr(v.width()) + "," + numStr(v.height());
}

void ValueMap::writeEntry(const QString& k, const QPoint& v )
{
   m_map[k] = numStr(v.x()) + "," + numStr(v.y());
}

void ValueMap::writeEntry(const QString& k, int v )
{
   m_map[k] = numStr(v);
}

void ValueMap::writeEntry(const QString& k, bool v )
{
   m_map[k] = numStr(v);
}

void ValueMap::writeEntry(const QString& k, const QString& v )
{
   m_map[k] = v;
}

void ValueMap::writeEntry(const QString& k, const char* v )
{
   m_map[k] = v;
}

<<<<<<< HEAD
void ValueMap::writeEntry( const QString& k, const QStringList& v ) {
    m_map[k] = safeStringJoin( v );
=======
void ValueMap::writeEntry(const QString& k, const QStringList& v )
{
    m_map[k] = safeStringJoin(v);
>>>>>>> c46270b3
}


QFont ValueMap::readFontEntry(const QString& k, const QFont* defaultVal )
{
   QFont f = *defaultVal;
   std::map<QString,QString>::iterator i = m_map.find( k );
   if ( i!=m_map.end() )
   {
      f.setFamily( subSection( i->second, 0, ',' ) );
      f.setPointSize( subSection( i->second, 1, ',' ).toInt() );
      f.setBold( subSection( i->second, 2, ',' )=="bold" );
   }
   f.setKerning(false);
   return f;
}

QColor ValueMap::readColorEntry(const QString& k, const QColor* defaultVal )
{
   QColor c= *defaultVal;
   std::map<QString,QString>::iterator i = m_map.find( k );
   if ( i!=m_map.end() )
   {
      QString s = i->second;
      c = QColor( num(s,0),num(s,1),num(s,2) );
   }

   return c;
}

QSize ValueMap::readSizeEntry(const QString& k, const QSize* defaultVal )
{
   QSize size = defaultVal ? *defaultVal : QSize(600,400);
   std::map<QString,QString>::iterator i = m_map.find( k );
   if ( i!=m_map.end() )
   {

      QString s = i->second;
      size = QSize( num(s,0),num(s,1) );
   }

   return size;
}

QPoint ValueMap::readPointEntry(const QString& k, const QPoint* defaultVal)
{
   QPoint point = defaultVal ? *defaultVal : QPoint(0,0);
   std::map<QString,QString>::iterator i = m_map.find( k );
   if ( i!=m_map.end() )
   {
      QString s = i->second;
      point = QPoint( num(s,0),num(s,1) );
   }

   return point;
}

bool ValueMap::readBoolEntry(const QString& k, bool bDefault )
{
   bool b = bDefault;
   std::map<QString,QString>::iterator i = m_map.find( k );
   if ( i!=m_map.end() )
   {
      QString s = i->second;
      b = (bool)num(s,0);
   }

   return b;
}

int ValueMap::readNumEntry(const QString& k, int iDefault )
{
   int ival = iDefault;
   std::map<QString,QString>::iterator i = m_map.find( k );
   if ( i!=m_map.end() )
   {
      QString s = i->second;
      ival = num(s,0);
   }

   return ival;
}

QString ValueMap::readStringEntry(const QString& k, const QString& sDefault )
{
   QString sval = sDefault;
   std::map<QString,QString>::iterator i = m_map.find( k );
   if ( i!=m_map.end() )
   {
      sval = i->second;
   }

   return sval;
}

<<<<<<< HEAD
QStringList ValueMap::readListEntry( const QString& k, const QStringList& defaultVal ) {
=======
QStringList ValueMap::readListEntry(const QString& k, const QStringList& defaultVal)
{
>>>>>>> c46270b3
    QStringList strList;

    std::map<QString, QString>::iterator i = m_map.find( k );
    if( i != m_map.end() ) {
        strList = safeStringSplit( i->second );
        return strList;
    }
    else
        return defaultVal;
}

QString     ValueMap::readEntry( const QString& s, const QString& defaultVal ) {
    return readStringEntry( s, defaultVal );
}
QString     ValueMap::readEntry( const QString& s, const char* defaultVal ) {
    return readStringEntry( s, QString::fromLatin1( defaultVal ) );
}
QFont       ValueMap::readEntry( const QString& s, const QFont& defaultVal ) {
    return readFontEntry( s, &defaultVal );
}
QColor      ValueMap::readEntry( const QString& s, const QColor defaultVal ) {
    return readColorEntry( s, &defaultVal );
}
QSize       ValueMap::readEntry( const QString& s, const QSize defaultVal ) {
    return readSizeEntry( s, &defaultVal );
}
QPoint      ValueMap::readEntry( const QString& s, const QPoint defaultVal ) {
    return readPointEntry( s, &defaultVal );
}
bool        ValueMap::readEntry( const QString& s, bool bDefault ) {
    return readBoolEntry( s, bDefault );
}
int         ValueMap::readEntry( const QString& s, int iDefault ) {
    return readNumEntry( s, iDefault );
}
QStringList ValueMap::readEntry( const QString& s, const QStringList& defaultVal ) {
    return readListEntry( s, defaultVal );
}<|MERGE_RESOLUTION|>--- conflicted
+++ resolved
@@ -227,14 +227,9 @@
    m_map[k] = v;
 }
 
-<<<<<<< HEAD
-void ValueMap::writeEntry( const QString& k, const QStringList& v ) {
-    m_map[k] = safeStringJoin( v );
-=======
 void ValueMap::writeEntry(const QString& k, const QStringList& v )
 {
     m_map[k] = safeStringJoin(v);
->>>>>>> c46270b3
 }
 
 
@@ -330,12 +325,8 @@
    return sval;
 }
 
-<<<<<<< HEAD
-QStringList ValueMap::readListEntry( const QString& k, const QStringList& defaultVal ) {
-=======
 QStringList ValueMap::readListEntry(const QString& k, const QStringList& defaultVal)
 {
->>>>>>> c46270b3
     QStringList strList;
 
     std::map<QString, QString>::iterator i = m_map.find( k );
