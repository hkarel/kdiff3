/***************************************************************************
                          mergeresultwindow.cpp  -  description
                             -------------------
    begin                : Sun Apr 14 2002
    copyright            : (C) 2002-2007 by Joachim Eibl
    email                : joachim.eibl at gmx.de
 ***************************************************************************/

/***************************************************************************
 *                                                                         *
 *   This program is free software; you can redistribute it and/or modify  *
 *   it under the terms of the GNU General Public License as published by  *
 *   the Free Software Foundation; either version 2 of the License, or     *
 *   (at your option) any later version.                                   *
 *                                                                         *
 ***************************************************************************/

#include "mergeresultwindow.h"
#include "options.h"

#include <QPainter>
#include <QApplication>
#include <QClipboard>
#include <QDir>
#include <QFile>
#include <QCursor>
#include <QStatusBar>
#include <QRegExp>
#include <QTextStream>
#include <QKeyEvent>
#include <QMouseEvent>
#include <QTextLayout>
#include <QLineEdit>
#include <QTextCodec>
#include <QComboBox>
#include <QHBoxLayout>
#include <QLabel>
#include <QUrl>
//Added by qt3to4:
#include <QTimerEvent>
#include <QResizeEvent>
#include <QWheelEvent>
#include <QPixmap>
#include <QFocusEvent>
#include <QEvent>
#include <QInputEvent>
#include <QDropEvent>
#include <QPaintEvent>
#include <QTextStream>
#include <QMimeData>

#include <klocalizedstring.h>
#include <kmessagebox.h>

int g_bAutoSolve = true;

#undef leftInfoWidth

MergeResultWindow::MergeResultWindow(
   QWidget* pParent,
   Options* pOptions,
   QStatusBar* pStatusBar
   )
: QWidget( pParent )
{
   setObjectName( "MergeResultWindow" );
   setFocusPolicy( Qt::ClickFocus );

   m_firstLine = 0;
   m_horizScrollOffset = 0;
   m_nofLines = 0;
   m_totalSize = 0;
   m_bMyUpdate = false;
   m_bInsertMode = true;
   m_scrollDeltaX = 0;
   m_scrollDeltaY = 0;
   m_bModified = false;
   m_eOverviewMode=Overview::eOMNormal;

   m_pldA = 0;
   m_pldB = 0;
   m_pldC = 0;
   m_sizeA = 0;
   m_sizeB = 0;
   m_sizeC = 0;

   m_pDiff3LineList = 0;
   m_pTotalDiffStatus = 0;
   m_pStatusBar = pStatusBar;

   m_pOptions = pOptions;
   m_bPaintingAllowed = false;
   m_delayedDrawTimer = 0;

   m_cursorXPos=0;
   m_cursorOldXPixelPos=0;
   m_cursorYPos=0;
   m_bCursorOn = true;
   m_bCursorUpdate = false;
   m_maxTextWidth = -1;
   connect(&m_cursorTimer, &QTimer::timeout, this, &MergeResultWindow::slotCursorUpdate);
   m_cursorTimer.setSingleShot(true);
   m_cursorTimer.start( 500 /*ms*/ );
   m_selection.reset();

   setMinimumSize( QSize(20,20) );
   setFont( m_pOptions->m_font );
}

void MergeResultWindow::init(
   const LineData* pLineDataA, int sizeA,
   const LineData* pLineDataB, int sizeB,
   const LineData* pLineDataC, int sizeC,
   const Diff3LineList* pDiff3LineList,
   TotalDiffStatus* pTotalDiffStatus
   )
{
   m_firstLine = 0;
   m_horizScrollOffset = 0;
   m_nofLines = 0;
   m_bMyUpdate = false;
   m_bInsertMode = true;
   m_scrollDeltaX = 0;
   m_scrollDeltaY = 0;
   setModified( false );
   
   m_pldA = pLineDataA;
   m_pldB = pLineDataB;
   m_pldC = pLineDataC;
   m_sizeA = sizeA;
   m_sizeB = sizeB;
   m_sizeC = sizeC;

   m_pDiff3LineList = pDiff3LineList;
   m_pTotalDiffStatus = pTotalDiffStatus;
   
   m_selection.reset();
   m_cursorXPos=0;
   m_cursorOldXPixelPos=0;
   m_cursorYPos=0;

   m_maxTextWidth = -1;

   merge( g_bAutoSolve, -1 );
   g_bAutoSolve = true;
   update();
   updateSourceMask();

   int wsc;
   int nofUnsolved = getNrOfUnsolvedConflicts(&wsc);
   if (m_pStatusBar)
      m_pStatusBar->showMessage( i18n("Number of remaining unsolved conflicts: %1 (of which %2 are whitespace)"
         ,nofUnsolved,wsc) );
}

void MergeResultWindow::reset()
{
   m_pDiff3LineList = 0;
   m_pTotalDiffStatus = 0;
   m_pldA = 0;
   m_pldB = 0;
   m_pldC = 0;
}

// Calculate the merge information for the given Diff3Line.
// Results will be stored in mergeDetails, bConflict, bLineRemoved and src.
void mergeOneLine(
   const Diff3Line& d, e_MergeDetails& mergeDetails, bool& bConflict,
   bool& bLineRemoved, int& src, bool bTwoInputs
   )
{
   mergeDetails = eDefault;
   bConflict = false;
   bLineRemoved = false;
   src = 0;

   if ( bTwoInputs )   // Only two input files
   {
      if ( d.lineA!=-1 && d.lineB!=-1 )
      {
         if ( d.pFineAB == 0 )
         {
            mergeDetails = eNoChange;           src = A;
         }
         else
         {
            mergeDetails = eBChanged;           bConflict = true;
         }
      }
      else
      {
         if ( d.lineA!=-1 && d.lineB==-1 )
         {
            mergeDetails = eBDeleted;   bConflict = true;
         }
         else if ( d.lineA==-1 && d.lineB!=-1 )
         {
            mergeDetails = eBDeleted;   bConflict = true;
         }
      }
      return;
   }

   // A is base.
   if ( d.lineA!=-1 && d.lineB!=-1 && d.lineC!=-1 )
   {
      if ( d.pFineAB == 0  &&  d.pFineBC == 0 &&  d.pFineCA == 0)
      {
         mergeDetails = eNoChange;           src = A;
      }
      else if( d.pFineAB == 0  &&  d.pFineBC != 0  &&  d.pFineCA != 0 )
      {
         mergeDetails = eCChanged;           src = C;
      }
      else if( d.pFineAB != 0  &&  d.pFineBC != 0  &&  d.pFineCA == 0 )
      {
         mergeDetails = eBChanged;           src = B;
      }
      else if( d.pFineAB != 0  &&  d.pFineBC == 0  &&  d.pFineCA != 0 )
      {
         mergeDetails = eBCChangedAndEqual;  src = C;
      }
      else if( d.pFineAB != 0  &&  d.pFineBC != 0  &&  d.pFineCA != 0 )
      {
         mergeDetails = eBCChanged;           bConflict = true;
      }
      else
         assert(false);
   }
   else if ( d.lineA!=-1 && d.lineB!=-1 && d.lineC==-1 )
   {
      if( d.pFineAB != 0 )
      {
         mergeDetails = eBChanged_CDeleted;   bConflict = true;
      }
      else
      {
         mergeDetails = eCDeleted;            bLineRemoved = true;        src = C;
      }
   }
   else if ( d.lineA!=-1 && d.lineB==-1 && d.lineC!=-1 )
   {
      if( d.pFineCA != 0 )
      {
         mergeDetails = eCChanged_BDeleted;   bConflict = true;
      }
      else
      {
         mergeDetails = eBDeleted;            bLineRemoved = true;        src = B;
      }
   }
   else if ( d.lineA==-1 && d.lineB!=-1 && d.lineC!=-1 )
   {
      if( d.pFineBC != 0 )
      {
         mergeDetails = eBCAdded;             bConflict = true;
      }
      else // B==C
      {
         mergeDetails = eBCAddedAndEqual;     src = C;
      }
   }
   else if ( d.lineA==-1 && d.lineB==-1 && d.lineC!= -1 )
   {
      mergeDetails = eCAdded;                 src = C;
   }
   else if ( d.lineA==-1 && d.lineB!=-1 && d.lineC== -1 )
   {
      mergeDetails = eBAdded;                 src = B;
   }
   else if ( d.lineA!=-1 && d.lineB==-1 && d.lineC==-1 )
   {
      mergeDetails = eBCDeleted;              bLineRemoved = true;     src = C;
   }
   else
      assert(false);
}

bool MergeResultWindow::sameKindCheck( const MergeLine& ml1, const MergeLine& ml2 )
{
   if ( ml1.bConflict && ml2.bConflict )
   {
      // Both lines have conflicts: If one is only a white space conflict and
      // the other one is a real conflict, then this line returns false.
      return ml1.id3l->bAEqC == ml2.id3l->bAEqC && ml1.id3l->bAEqB == ml2.id3l->bAEqB;
   }
   else
      return (
         ( !ml1.bConflict && !ml2.bConflict && ml1.bDelta && ml2.bDelta && ml1.srcSelect == ml2.srcSelect 
         && (ml1.mergeDetails==ml2.mergeDetails || (ml1.mergeDetails!=eBCAddedAndEqual && ml2.mergeDetails!=eBCAddedAndEqual) ) )
         ||
         (!ml1.bDelta && !ml2.bDelta)
         );
}

void MergeResultWindow::merge(bool bAutoSolve, int defaultSelector, bool bConflictsOnly, bool bWhiteSpaceOnly )
{
   if ( !bConflictsOnly )
   {
      if(m_bModified)
      {
         int result = KMessageBox::warningYesNo(this,
            i18n("The output has been modified.\n"
               "If you continue your changes will be lost."),
            i18n("Warning"), 
            KStandardGuiItem::cont(),
            KStandardGuiItem::cancel());
         if ( result==KMessageBox::No )
            return;
      }

      m_mergeLineList.clear();
      m_totalSize = 0;
      int lineIdx = 0;
      Diff3LineList::const_iterator it;
      for( it=m_pDiff3LineList->begin(); it!=m_pDiff3LineList->end(); ++it, ++lineIdx )
      {
         const Diff3Line& d = *it;

         MergeLine ml;
         bool bLineRemoved;
         mergeOneLine( d, ml.mergeDetails, ml.bConflict, bLineRemoved, ml.srcSelect, m_pldC==0 );

         // Automatic solving for only whitespace changes.
         if ( ml.bConflict &&
              ( (m_pldC==0 && (d.bAEqB || (d.bWhiteLineA && d.bWhiteLineB)))  ||
                (m_pldC!=0 && ((d.bAEqB && d.bAEqC) || (d.bWhiteLineA && d.bWhiteLineB && d.bWhiteLineC) ) ) ) )
         {
            ml.bWhiteSpaceConflict = true;
         }

         ml.d3lLineIdx   = lineIdx;
         ml.bDelta       = ml.srcSelect != A;
         ml.id3l         = it;
         ml.srcRangeLength = 1;

         MergeLine* back = m_mergeLineList.empty() ? 0 : &m_mergeLineList.back();

         bool bSame = back!=0 && sameKindCheck( ml, *back );
         if( bSame )
         {
            ++back->srcRangeLength;
            if ( back->bWhiteSpaceConflict && !ml.bWhiteSpaceConflict )
               back->bWhiteSpaceConflict = false;
         }
         else
         {
            ml.mergeEditLineList.setTotalSizePtr(&m_totalSize);
            m_mergeLineList.push_back( ml );
         }

         if ( ! ml.bConflict )
         {
            MergeLine& tmpBack = m_mergeLineList.back();
            MergeEditLine mel(ml.id3l);
            mel.setSource( ml.srcSelect, bLineRemoved );
            tmpBack.mergeEditLineList.push_back(mel);
         }
         else if ( back==0  || ! back->bConflict || !bSame )
         {
            MergeLine& tmpBack = m_mergeLineList.back();
            MergeEditLine mel(ml.id3l);
            mel.setConflict();
            tmpBack.mergeEditLineList.push_back(mel);
         }
      }
   }

   bool bSolveWhiteSpaceConflicts = false;
   if ( bAutoSolve ) // when true, then the other params are not used and we can change them here. (see all invocations of merge())
   {
      if ( m_pldC==0 && m_pOptions->m_whiteSpace2FileMergeDefault != 0 )  // Only two inputs
      {
         defaultSelector = m_pOptions->m_whiteSpace2FileMergeDefault;
         bWhiteSpaceOnly = true;
         bSolveWhiteSpaceConflicts = true;
      }
      else if ( m_pldC!=0 && m_pOptions->m_whiteSpace3FileMergeDefault != 0 )
      {
         defaultSelector = m_pOptions->m_whiteSpace3FileMergeDefault;
         bWhiteSpaceOnly = true;
         bSolveWhiteSpaceConflicts = true;
      }
   }

   if ( !bAutoSolve || bSolveWhiteSpaceConflicts )
   {
      // Change all auto selections
      MergeLineList::iterator mlIt;
      for( mlIt=m_mergeLineList.begin(); mlIt!=m_mergeLineList.end(); ++mlIt )
      {
         MergeLine& ml = *mlIt;
         bool bConflict = ml.mergeEditLineList.empty() || ml.mergeEditLineList.begin()->isConflict();
         if ( ml.bDelta && ( !bConflictsOnly || bConflict ) && (!bWhiteSpaceOnly || ml.bWhiteSpaceConflict ))
         {
            ml.mergeEditLineList.clear();
            if ( defaultSelector==-1 && ml.bDelta )
            {
               MergeEditLine mel(ml.id3l);;
               mel.setConflict();
               ml.bConflict = true;
               ml.mergeEditLineList.push_back(mel);
            }
            else
            {
               Diff3LineList::const_iterator d3llit=ml.id3l;
               int j;

               for( j=0; j<ml.srcRangeLength; ++j )
               {
                  MergeEditLine mel(d3llit);
                  mel.setSource( defaultSelector, false );

                  int srcLine = defaultSelector==1 ? d3llit->lineA :
                                defaultSelector==2 ? d3llit->lineB :
                                defaultSelector==3 ? d3llit->lineC : -1;

                  if ( srcLine != -1 )
                  {
                     ml.mergeEditLineList.push_back(mel);
                  }

                  ++d3llit;
               }

               if ( ml.mergeEditLineList.empty() ) // Make a line nevertheless
               {
                  MergeEditLine mel(ml.id3l);
                  mel.setRemoved( defaultSelector );
                  ml.mergeEditLineList.push_back(mel);
               }
            }
         }
      }
   }

   MergeLineList::iterator mlIt;
   for( mlIt=m_mergeLineList.begin(); mlIt!=m_mergeLineList.end(); ++mlIt )
   {
      MergeLine& ml = *mlIt;
      // Remove all lines that are empty, because no src lines are there.

      int oldSrcLine = -1;
      int oldSrc = -1;
      MergeEditLineList::iterator melIt;
      for( melIt = ml.mergeEditLineList.begin(); melIt != ml.mergeEditLineList.end(); )
      {
         MergeEditLine& mel = *melIt;
         int melsrc = mel.src();

         int srcLine = mel.isRemoved() ? -1 :
                       melsrc==1 ? mel.id3l()->lineA :
                       melsrc==2 ? mel.id3l()->lineB :
                       melsrc==3 ? mel.id3l()->lineC : -1;

         // At least one line remains because oldSrc != melsrc for first line in list
         // Other empty lines will be removed
         if ( srcLine == -1 && oldSrcLine==-1 && oldSrc == melsrc )
            melIt = ml.mergeEditLineList.erase( melIt );
         else
            ++melIt;

         oldSrcLine = srcLine;
         oldSrc = melsrc;
      }
   }

   if ( bAutoSolve && !bConflictsOnly )
   {
      if ( m_pOptions->m_bRunHistoryAutoMergeOnMergeStart )
         slotMergeHistory();
      if ( m_pOptions->m_bRunRegExpAutoMergeOnMergeStart )
         slotRegExpAutoMerge();
      if ( m_pldC != 0 && ! doRelevantChangesExist() )
         emit noRelevantChangesDetected();
   }

   int nrOfSolvedConflicts = 0;
   int nrOfUnsolvedConflicts = 0;
   int nrOfWhiteSpaceConflicts = 0;

   MergeLineList::iterator i;
   for ( i = m_mergeLineList.begin();  i!=m_mergeLineList.end(); ++i )
   {
      if ( i->bConflict )
         ++nrOfUnsolvedConflicts;
      else if ( i->bDelta )
         ++nrOfSolvedConflicts;

      if ( i->bWhiteSpaceConflict )
         ++nrOfWhiteSpaceConflicts;
   }

   m_pTotalDiffStatus->nofUnsolvedConflicts = nrOfUnsolvedConflicts;
   m_pTotalDiffStatus->nofSolvedConflicts = nrOfSolvedConflicts;
   m_pTotalDiffStatus->nofWhitespaceConflicts = nrOfWhiteSpaceConflicts;


   m_cursorXPos=0;
   m_cursorOldXPixelPos=0;
   m_cursorYPos=0;
   m_maxTextWidth = -1;

   //m_firstLine = 0; // Must not set line/column without scrolling there
   //m_horizScrollOffset = 0;

   setModified(false);

   m_currentMergeLineIt = m_mergeLineList.begin();
   slotGoTop();

   updateAvailabilities();
   update();
}

void MergeResultWindow::setFirstLine(int firstLine)
{
   m_firstLine = max2(0,firstLine);
   update();
}

void MergeResultWindow::setHorizScrollOffset(int horizScrollOffset)
{
   m_horizScrollOffset = max2(0,horizScrollOffset);
   update();
}

int MergeResultWindow::getMaxTextWidth()
{
   if ( m_maxTextWidth < 0 )
   {
      m_maxTextWidth=0;

      MergeLineList::iterator mlIt = m_mergeLineList.begin();
      for(mlIt = m_mergeLineList.begin();mlIt!=m_mergeLineList.end(); ++mlIt)
      {
         MergeLine& ml = *mlIt;
         MergeEditLineList::iterator melIt;
         for( melIt = ml.mergeEditLineList.begin(); melIt != ml.mergeEditLineList.end(); ++melIt )
         {
            MergeEditLine& mel = *melIt;
            QString s = mel.getString( this );

            QTextLayout textLayout( s, font(), this );
            textLayout.beginLayout();
            textLayout.createLine();
            textLayout.endLayout();
            if ( m_maxTextWidth < textLayout.maximumWidth() )
            {
               m_maxTextWidth = textLayout.maximumWidth();
            }
         }
      }
      m_maxTextWidth += 5; // cursorwidth
   }
   return m_maxTextWidth;
}

int MergeResultWindow::getNofLines()
{
   return m_totalSize;
}

int MergeResultWindow::getVisibleTextAreaWidth()
{
   QFontMetrics fm = fontMetrics();
   return width() - getTextXOffset();
}

int MergeResultWindow::getNofVisibleLines()
{
   QFontMetrics fm = fontMetrics();
   return (height()-3)/fm.lineSpacing()-2;
}

int MergeResultWindow::getTextXOffset()
{
   QFontMetrics fm = fontMetrics();
   return 3 * fm.width('0');
}

void MergeResultWindow::resizeEvent( QResizeEvent* e )
{
   QWidget::resizeEvent(e);
   emit resizeSignal();
}

Overview::e_OverviewMode MergeResultWindow::getOverviewMode()
{
   return m_eOverviewMode;
}

void MergeResultWindow::setOverviewMode( Overview::e_OverviewMode eOverviewMode )
{
   m_eOverviewMode = eOverviewMode;
}

// Check whether we should ignore current delta when moving to next/previous delta
bool MergeResultWindow::checkOverviewIgnore(MergeLineList::iterator &i)
{
   if (m_eOverviewMode == Overview::eOMNormal) return false;
   if (m_eOverviewMode == Overview::eOMAvsB)
      return i->mergeDetails == eCAdded || i->mergeDetails == eCDeleted || i->mergeDetails == eCChanged;
   if (m_eOverviewMode == Overview::eOMAvsC)
      return i->mergeDetails == eBAdded || i->mergeDetails == eBDeleted || i->mergeDetails == eBChanged;
   if (m_eOverviewMode == Overview::eOMBvsC)
      return i->mergeDetails == eBCAddedAndEqual || i->mergeDetails == eBCDeleted || i->mergeDetails == eBCChangedAndEqual;
   return false;
}

// Go to prev/next delta/conflict or first/last delta.
void MergeResultWindow::go( e_Direction eDir, e_EndPoint eEndPoint )
{
   assert( eDir==eUp || eDir==eDown );
   MergeLineList::iterator i = m_currentMergeLineIt;
   bool bSkipWhiteConflicts = ! m_pOptions->m_bShowWhiteSpace;
   if( eEndPoint==eEnd )
   {
      if (eDir==eUp) i = m_mergeLineList.begin();     // first mergeline
      else           i = --m_mergeLineList.end();     // last mergeline

      while ( isItAtEnd(eDir==eUp, i) && ! i->bDelta )
      {
         if ( eDir==eUp )  ++i;                       // search downwards
         else              --i;                       // search upwards
      }
   }
   else if ( eEndPoint == eDelta  &&  isItAtEnd(eDir!=eUp, i) )
   {
      do
      {
         if ( eDir==eUp )  --i;
         else              ++i;
      }
      while ( isItAtEnd(eDir!=eUp, i) && ( i->bDelta == false || checkOverviewIgnore(i) || (bSkipWhiteConflicts && i->bWhiteSpaceConflict) ) );
   }
   else if ( eEndPoint == eConflict  &&  isItAtEnd(eDir!=eUp, i) )
   {
      do
      {
         if ( eDir==eUp )  --i;
         else              ++i;
      }
      while ( isItAtEnd(eDir!=eUp, i) && (i->bConflict == false || (bSkipWhiteConflicts && i->bWhiteSpaceConflict) ) );
   }
   else if ( isItAtEnd(eDir!=eUp, i)  &&  eEndPoint == eUnsolvedConflict )
   {
      do
      {
         if ( eDir==eUp )  --i;
         else              ++i;
      }
      while ( isItAtEnd(eDir!=eUp, i) && ! i->mergeEditLineList.begin()->isConflict() );
   }

   if ( isVisible() )
      setFocus();

   setFastSelector( i );
}

bool MergeResultWindow::isDeltaAboveCurrent()
{
   bool bSkipWhiteConflicts = ! m_pOptions->m_bShowWhiteSpace;
   if (m_mergeLineList.empty()) return false;
   MergeLineList::iterator i = m_currentMergeLineIt;
   if (i == m_mergeLineList.begin()) return false;
   do
   {
      --i;
      if ( i->bDelta && !checkOverviewIgnore(i) && !( bSkipWhiteConflicts && i->bWhiteSpaceConflict ) ) return true;
   }
   while (i!=m_mergeLineList.begin());

   return false;
}

bool MergeResultWindow::isDeltaBelowCurrent()
{
   bool bSkipWhiteConflicts = ! m_pOptions->m_bShowWhiteSpace;
   if (m_mergeLineList.empty()) return false;

   MergeLineList::iterator i = m_currentMergeLineIt;
   if (i!=m_mergeLineList.end())
   {
      ++i;
      for( ; i!=m_mergeLineList.end(); ++i )
      {
         if ( i->bDelta && !checkOverviewIgnore(i) && !( bSkipWhiteConflicts && i->bWhiteSpaceConflict ) ) return true;
      }
   }
   return false;
}

bool MergeResultWindow::isConflictAboveCurrent()
{
   if (m_mergeLineList.empty()) return false;
   MergeLineList::iterator i = m_currentMergeLineIt;
   if (i == m_mergeLineList.begin()) return false;

   bool bSkipWhiteConflicts = ! m_pOptions->m_bShowWhiteSpace;

   do
   {
      --i;
      if ( i->bConflict && !(bSkipWhiteConflicts && i->bWhiteSpaceConflict) ) return true;
   } 
   while (i!=m_mergeLineList.begin());
   
   return false;
}

bool MergeResultWindow::isConflictBelowCurrent()
{
   MergeLineList::iterator i = m_currentMergeLineIt;
   if (m_mergeLineList.empty()) return false;

   bool bSkipWhiteConflicts = ! m_pOptions->m_bShowWhiteSpace;

   if (i!=m_mergeLineList.end())
   {
      ++i;
      for( ; i!=m_mergeLineList.end(); ++i )
      {
         if ( i->bConflict && !(bSkipWhiteConflicts && i->bWhiteSpaceConflict) ) return true;
      }
   }
   return false;
}

bool MergeResultWindow::isUnsolvedConflictAtCurrent()
{
   if (m_mergeLineList.empty()) return false;
   MergeLineList::iterator i = m_currentMergeLineIt;
   return i->mergeEditLineList.begin()->isConflict();
}

bool MergeResultWindow::isUnsolvedConflictAboveCurrent()
{
   if (m_mergeLineList.empty()) return false;
   MergeLineList::iterator i = m_currentMergeLineIt;
   if (i == m_mergeLineList.begin()) return false;
   
   do
   {
      --i;
      if ( i->mergeEditLineList.begin()->isConflict() ) return true;
   } 
   while (i!=m_mergeLineList.begin());
   
   return false;
}

bool MergeResultWindow::isUnsolvedConflictBelowCurrent()
{
   MergeLineList::iterator i = m_currentMergeLineIt;
   if (m_mergeLineList.empty()) return false;
   
   if (i!=m_mergeLineList.end())
   {
      ++i;
      for( ; i!=m_mergeLineList.end(); ++i )
      {
         if ( i->mergeEditLineList.begin()->isConflict() ) return true;
      }
   }
   return false;
}

void MergeResultWindow::slotGoTop()
{
   go( eUp, eEnd );
}

void MergeResultWindow::slotGoCurrent()
{
   setFastSelector( m_currentMergeLineIt );
}

void MergeResultWindow::slotGoBottom()
{
   go( eDown, eEnd );
}

void MergeResultWindow::slotGoPrevDelta()
{
   go( eUp, eDelta );
}

void MergeResultWindow::slotGoNextDelta()
{
   go( eDown, eDelta );
}

void MergeResultWindow::slotGoPrevConflict()
{
   go( eUp, eConflict );
}

void MergeResultWindow::slotGoNextConflict()
{
   go( eDown, eConflict );
}

void MergeResultWindow::slotGoPrevUnsolvedConflict()
{
   go( eUp, eUnsolvedConflict );
}

void MergeResultWindow::slotGoNextUnsolvedConflict()
{
   go( eDown, eUnsolvedConflict );
}

/** The line is given as a index in the Diff3LineList.
    The function calculates the corresponding iterator. */
void MergeResultWindow::slotSetFastSelectorLine( int line )
{
   MergeLineList::iterator i;
   for ( i = m_mergeLineList.begin();  i!=m_mergeLineList.end(); ++i )
   {
      if ( line>=i->d3lLineIdx  && line < i->d3lLineIdx + i->srcRangeLength )
      {
         //if ( i->bDelta )
         {
            setFastSelector( i );
         }
         break;
      }
   }
}

int MergeResultWindow::getNrOfUnsolvedConflicts( int* pNrOfWhiteSpaceConflicts )
{
   int nrOfUnsolvedConflicts = 0;
   if (pNrOfWhiteSpaceConflicts!=0)
      *pNrOfWhiteSpaceConflicts = 0;

   MergeLineList::iterator mlIt = m_mergeLineList.begin();
   for(mlIt = m_mergeLineList.begin();mlIt!=m_mergeLineList.end(); ++mlIt)
   {
      MergeLine& ml = *mlIt;
      MergeEditLineList::iterator melIt = ml.mergeEditLineList.begin();
      if ( melIt->isConflict() )
      {
         ++nrOfUnsolvedConflicts;
         if ( ml.bWhiteSpaceConflict &&  pNrOfWhiteSpaceConflicts!=0 )
            ++ *pNrOfWhiteSpaceConflicts;
      }
   }

   return nrOfUnsolvedConflicts;
}

void MergeResultWindow::showNrOfConflicts()
{
   if (!m_pOptions->m_bShowInfoDialogs)
      return;
   int nrOfConflicts = 0;
   MergeLineList::iterator i;
   for ( i = m_mergeLineList.begin();  i!=m_mergeLineList.end(); ++i )
   {
      if ( i->bConflict || i->bDelta )
         ++nrOfConflicts;
   }
   QString totalInfo;
   if ( m_pTotalDiffStatus->bBinaryAEqB && m_pTotalDiffStatus->bBinaryAEqC )
      totalInfo += i18n("All input files are binary equal.");
   else  if ( m_pTotalDiffStatus->bTextAEqB && m_pTotalDiffStatus->bTextAEqC )
      totalInfo += i18n("All input files contain the same text.");
   else {
      if    ( m_pTotalDiffStatus->bBinaryAEqB ) totalInfo += i18n("Files %1 and %2 are binary equal.\n",QString("A"),QString("B"));
      else if ( m_pTotalDiffStatus->bTextAEqB ) totalInfo += i18n("Files %1 and %2 have equal text.\n",QString("A"),QString("B"));
      if    ( m_pTotalDiffStatus->bBinaryAEqC ) totalInfo += i18n("Files %1 and %2 are binary equal.\n",QString("A"),QString("C"));
      else if ( m_pTotalDiffStatus->bTextAEqC ) totalInfo += i18n("Files %1 and %2 have equal text.\n",QString("A"),QString("C"));
      if    ( m_pTotalDiffStatus->bBinaryBEqC ) totalInfo += i18n("Files %1 and %2 are binary equal.\n",QString("B"),QString("C"));
      else if ( m_pTotalDiffStatus->bTextBEqC ) totalInfo += i18n("Files %1 and %2 have equal text.\n",QString("B"),QString("C"));
   }

   int nrOfUnsolvedConflicts = getNrOfUnsolvedConflicts();

   KMessageBox::information( this,
      i18n("Total number of conflicts: ") + QString::number(nrOfConflicts) +
      i18n("\nNr of automatically solved conflicts: ") + QString::number(nrOfConflicts-nrOfUnsolvedConflicts) +
      i18n("\nNr of unsolved conflicts: ") + QString::number(nrOfUnsolvedConflicts) +
      "\n"+totalInfo,
      i18n("Conflicts")
      );
}

void MergeResultWindow::setFastSelector(MergeLineList::iterator i)
{
   if ( i==m_mergeLineList.end() )
      return;
   m_currentMergeLineIt = i;
   emit setFastSelectorRange( i->d3lLineIdx, i->srcRangeLength );

   int line1 = 0;

   MergeLineList::iterator mlIt = m_mergeLineList.begin();
   for(mlIt = m_mergeLineList.begin();mlIt!=m_mergeLineList.end(); ++mlIt)
   {
      if(mlIt==m_currentMergeLineIt)
         break;
      line1 += mlIt->mergeEditLineList.size();
   }

   int nofLines = m_currentMergeLineIt->mergeEditLineList.size();
   int newFirstLine = getBestFirstLine( line1, nofLines, m_firstLine, getNofVisibleLines() );
   if ( newFirstLine != m_firstLine )
   {
      scroll( 0, newFirstLine - m_firstLine );
   }

   if ( m_selection.isEmpty() )
   {
      m_cursorXPos = 0;
      m_cursorOldXPixelPos = 0;
      m_cursorYPos = line1;
   }

   update();
   updateSourceMask();
   emit updateAvailabilities();
}

void MergeResultWindow::choose( int selector )
{
   if ( m_currentMergeLineIt==m_mergeLineList.end() )
      return;

   setModified();

   // First find range for which this change works.
   MergeLine& ml = *m_currentMergeLineIt;

   MergeEditLineList::iterator melIt;

   // Now check if selector is active for this range already.
   bool bActive = false;

   // Remove unneeded lines in the range.
   for( melIt = ml.mergeEditLineList.begin(); melIt != ml.mergeEditLineList.end(); )
   {
      MergeEditLine& mel = *melIt;
      if ( mel.src()==selector )
         bActive = true;

      if ( mel.src()==selector || !mel.isEditableText() || mel.isModified() )
         melIt = ml.mergeEditLineList.erase( melIt );
      else
         ++melIt;
   }

   if ( !bActive )  // Selected source wasn't active.
   {     // Append the lines from selected source here at rangeEnd.
      Diff3LineList::const_iterator d3llit=ml.id3l;
      int j;

      for( j=0; j<ml.srcRangeLength; ++j )
      {
         MergeEditLine mel(d3llit);
         mel.setSource( selector, false );
         ml.mergeEditLineList.push_back(mel);

         ++d3llit;
      }
   }

   if ( ! ml.mergeEditLineList.empty() )
   {
      // Remove all lines that are empty, because no src lines are there.
      for( melIt = ml.mergeEditLineList.begin(); melIt != ml.mergeEditLineList.end(); )
      {
         MergeEditLine& mel = *melIt;

         int srcLine = mel.src()==1 ? mel.id3l()->lineA :
                       mel.src()==2 ? mel.id3l()->lineB :
                       mel.src()==3 ? mel.id3l()->lineC : -1;

         if ( srcLine == -1 )
            melIt = ml.mergeEditLineList.erase( melIt );
         else
            ++melIt;
      }
   }

   if ( ml.mergeEditLineList.empty() )
   {
      // Insert a dummy line:
      MergeEditLine mel(ml.id3l);

      if ( bActive )  mel.setConflict();         // All src entries deleted => conflict
      else            mel.setRemoved(selector);  // No lines in corresponding src found.

      ml.mergeEditLineList.push_back(mel);
   }

   if ( m_cursorYPos >= m_totalSize )
   {
      m_cursorYPos = m_totalSize-1;
      m_cursorXPos = 0;
   }

   m_maxTextWidth = -1;
   update();
   updateSourceMask();
   emit updateAvailabilities();
   int wsc;
   int nofUnsolved = getNrOfUnsolvedConflicts(&wsc);
   m_pStatusBar->showMessage( i18n("Number of remaining unsolved conflicts: %1 (of which %2 are whitespace)"
         ,nofUnsolved,wsc) );
}

// bConflictsOnly: automatically choose for conflicts only (true) or for everywhere (false)
void MergeResultWindow::chooseGlobal(int selector, bool bConflictsOnly, bool bWhiteSpaceOnly )
{
   resetSelection();

   merge( false, selector, bConflictsOnly, bWhiteSpaceOnly );
   setModified( true );
   update();
   int wsc;
   int nofUnsolved = getNrOfUnsolvedConflicts(&wsc);
   m_pStatusBar->showMessage( i18n("Number of remaining unsolved conflicts: %1 (of which %2 are whitespace)"
         ,nofUnsolved,wsc) );
}

void MergeResultWindow::slotAutoSolve()
{
   resetSelection();
   merge( true, -1 );
   setModified( true );
   update();
   int wsc;
   int nofUnsolved = getNrOfUnsolvedConflicts(&wsc);
   m_pStatusBar->showMessage( i18n("Number of remaining unsolved conflicts: %1 (of which %2 are whitespace)"
         ,nofUnsolved,wsc) );
}

void MergeResultWindow::slotUnsolve()
{
   resetSelection();
   merge( false, -1 );
   setModified( true );
   update();
   int wsc;
   int nofUnsolved = getNrOfUnsolvedConflicts(&wsc);
   m_pStatusBar->showMessage( i18n("Number of remaining unsolved conflicts: %1 (of which %2 are whitespace)"
         ,nofUnsolved,wsc) );
}

static QString calcHistoryLead(const QString& s )
{
   // Return the start of the line until the first white char after the first non white char.
   int i;
   for( i=0; i<s.length(); ++i )
   {
      if (s[i]!=' ' && s[i]!='\t')
      {
         for( ; i<s.length(); ++i )
         {
            if (s[i]==' ' || s[i]=='\t')
            {
               return s.left(i);
            }
         }
         return s;  // Very unlikely
      }
   }
   return "";  // Must be an empty string, not a null string.
}

static void findHistoryRange( const QRegExp& historyStart, bool bThreeFiles, const Diff3LineList* pD3LList, 
                             Diff3LineList::const_iterator& iBegin, Diff3LineList::const_iterator& iEnd, int& idxBegin, int& idxEnd )
{
   QString historyLead;
   // Search for start of history
   for( iBegin = pD3LList->begin(), idxBegin=0; iBegin!=pD3LList->end(); ++iBegin, ++idxBegin )
   {
      if ( historyStart.exactMatch( iBegin->getString(A) ) && 
           historyStart.exactMatch( iBegin->getString(B) ) && 
           ( !bThreeFiles || historyStart.exactMatch( iBegin->getString(C) ) ) )
      {
         historyLead = calcHistoryLead( iBegin->getString(A) );
         break;
      }
   }
   // Search for end of history
   for( iEnd = iBegin, idxEnd = idxBegin; iEnd!=pD3LList->end(); ++iEnd, ++idxEnd )
   {
      QString sA = iEnd->getString(A);
      QString sB = iEnd->getString(B);
      QString sC = iEnd->getString(C);
      if ( ! ((sA.isNull() || historyLead == calcHistoryLead(sA) ) &&
              (sB.isNull() || historyLead == calcHistoryLead(sB) ) &&
           (!bThreeFiles || sC.isNull() || historyLead == calcHistoryLead(sC) )
         ))
      {
         break; // End of the history
      }
   }
}

bool findParenthesesGroups( const QString& s, QStringList& sl )
{
   sl.clear();
   int i=0;
   std::list<int> startPosStack;
   int length = s.length();
   for( i=0; i<length; ++i )
   {
      if ( s[i]=='\\' && i+1<length && ( s[i+1]=='\\' || s[i+1]=='(' || s[i+1]==')' ) )
      {
         ++i;
         continue;
      }
      if ( s[i]=='(' )
      {
         startPosStack.push_back(i);
      }
      else if ( s[i]==')' )
      {
         if (startPosStack.empty())
            return false; // Parentheses don't match
         int startPos = startPosStack.back();
         startPosStack.pop_back();
         sl.push_back( s.mid( startPos+1, i-startPos-1 ) );
      }
   }
   return startPosStack.empty(); // false if parentheses don't match
}

QString calcHistorySortKey( const QString& keyOrder, QRegExp& matchedRegExpr, const QStringList& parenthesesGroupList )
{
   QStringList keyOrderList = keyOrder.split(',');
   QString key;
   for ( QStringList::iterator keyIt = keyOrderList.begin(); keyIt!=keyOrderList.end(); ++keyIt )
   {
      if ( (*keyIt).isEmpty() )
         continue;
      bool bOk=false;
      int groupIdx = (*keyIt).toInt(&bOk);
      if (!bOk || groupIdx<0 || groupIdx >(int)parenthesesGroupList.size() )
         continue;
      QString s = matchedRegExpr.cap( groupIdx );
      if ( groupIdx == 0 )
      {
         key += s + " ";
         continue;
      }

      QString groupRegExp = parenthesesGroupList[groupIdx-1];
      if( groupRegExp.indexOf('|')<0 || groupRegExp.indexOf('(')>=0 )
      {
         bool bOk = false;
         int i = s.toInt( &bOk );
         if ( bOk && i>=0 && i<10000 )
            s.sprintf("%04d", i);  // This should help for correct sorting of numbers.
         key += s + " ";
      }
      else
      {
         // Assume that the groupRegExp consists of something like "Jan|Feb|Mar|Apr"
         // s is the string that managed to match.
         // Now we want to know at which position it occurred. e.g. Jan=0, Feb=1, Mar=2, etc.
         QStringList sl = groupRegExp.split( '|' );
         int idx = sl.indexOf( s );
         if (idx<0)
         {
            // Didn't match
         }
         else
         {
            QString sIdx;
            sIdx.sprintf("%02d", idx+1 ); // Up to 99 words in the groupRegExp (more than 12 aren't expected)
            key += sIdx + " ";
         }
      }
   }
   return key;
}

void MergeResultWindow::collectHistoryInformation(
   int src, Diff3LineList::const_iterator iHistoryBegin, Diff3LineList::const_iterator iHistoryEnd,
   HistoryMap& historyMap,
   std::list< HistoryMap::iterator >& hitList  // list of iterators
   )
{
   std::list< HistoryMap::iterator >::iterator itHitListFront = hitList.begin();
   Diff3LineList::const_iterator id3l = iHistoryBegin;
   QString historyLead;
   {
      const LineData* pld = id3l->getLineData(src);
      QString s( pld->pLine, pld->size );
      historyLead = calcHistoryLead(s);
   }
   QRegExp historyStart( m_pOptions->m_historyStartRegExp );
   if ( id3l == iHistoryEnd )
      return;
   ++id3l; // Skip line with "$Log ... $"
   QRegExp newHistoryEntry( m_pOptions->m_historyEntryStartRegExp );
   QStringList parenthesesGroups;
   findParenthesesGroups( m_pOptions->m_historyEntryStartRegExp, parenthesesGroups );
   QString key;
   MergeEditLineList melList;
   bool bPrevLineIsEmpty = true;
   bool bUseRegExp = !m_pOptions->m_historyEntryStartRegExp.isEmpty();
   for(; id3l != iHistoryEnd; ++id3l )
   {
      const LineData* pld = id3l->getLineData(src);
      if ( !pld ) continue;
      QString s( pld->pLine, pld->size );
      if (historyLead.isNull()) historyLead = calcHistoryLead(s);
      QString sLine = s.mid(historyLead.length());
      if ( ( !bUseRegExp && !sLine.trimmed().isEmpty() && bPrevLineIsEmpty )
           || (bUseRegExp && newHistoryEntry.exactMatch( sLine ) )
         )
      {
         if ( !key.isEmpty() && !melList.empty() )
         {
            // Only insert new HistoryMapEntry if key not found; in either case p.first is a valid iterator to element key.
            std::pair<HistoryMap::iterator, bool> p = historyMap.insert(HistoryMap::value_type(key,HistoryMapEntry()));
            HistoryMapEntry& hme = p.first->second;
            if ( src==A ) hme.mellA = melList;
            if ( src==B ) hme.mellB = melList;
            if ( src==C ) hme.mellC = melList;
            if ( p.second ) // Not in list yet?
            {
               hitList.insert( itHitListFront, p.first );
            }
         }

         if ( ! bUseRegExp )
            key = sLine;
         else
            key = calcHistorySortKey(m_pOptions->m_historyEntryStartSortKeyOrder,newHistoryEntry,parenthesesGroups);

         melList.clear();
         melList.push_back( MergeEditLine(id3l,src) );
      }
      else if ( ! historyStart.exactMatch( s ) )
      {
         melList.push_back( MergeEditLine(id3l,src) );
      }

      bPrevLineIsEmpty = sLine.trimmed().isEmpty();
   }
   if ( !key.isEmpty() )
   {
      // Only insert new HistoryMapEntry if key not found; in either case p.first is a valid iterator to element key.
      std::pair<HistoryMap::iterator, bool> p = historyMap.insert(HistoryMap::value_type(key,HistoryMapEntry()));
      HistoryMapEntry& hme = p.first->second;
      if ( src==A ) hme.mellA = melList;
      if ( src==B ) hme.mellB = melList;
      if ( src==C ) hme.mellC = melList;
      if ( p.second ) // Not in list yet?
      {
         hitList.insert( itHitListFront, p.first );
      }
   }
   // End of the history
}

MergeResultWindow::MergeEditLineList& MergeResultWindow::HistoryMapEntry::choice( bool bThreeInputs )
{
   if ( !bThreeInputs )
      return mellA.empty() ? mellB : mellA;
   else
   {
      if ( mellA.empty() )
         return mellC.empty() ? mellB : mellC;       // A doesn't exist, return one that exists
      else if ( ! mellB.empty() && ! mellC.empty() )
      {                                              // A, B and C exist
         return mellA;
      }
      else
         return mellB.empty() ? mellB : mellC;       // A exists, return the one that doesn't exist
   }
}

bool MergeResultWindow::HistoryMapEntry::staysInPlace( bool bThreeInputs, Diff3LineList::const_iterator& iHistoryEnd )
{
   // The entry should stay in place if the decision made by the automerger is correct.
   Diff3LineList::const_iterator& iHistoryLast = iHistoryEnd;
   --iHistoryLast;
   if ( !bThreeInputs )
   {
      if ( !mellA.empty() && !mellB.empty() && mellA.begin()->id3l()==mellB.begin()->id3l() && 
           mellA.back().id3l() == iHistoryLast && mellB.back().id3l() == iHistoryLast )
      {
         iHistoryEnd = mellA.begin()->id3l();
         return true;
      }
      else
      {
         return false;
      }
   }
   else
   {
      if ( !mellA.empty() && !mellB.empty() && !mellC.empty() 
           && mellA.begin()->id3l()==mellB.begin()->id3l() && mellA.begin()->id3l()==mellC.begin()->id3l()
           && mellA.back().id3l() == iHistoryLast && mellB.back().id3l() == iHistoryLast && mellC.back().id3l() == iHistoryLast )
      {
         iHistoryEnd = mellA.begin()->id3l();
         return true;
      }
      else
      {
         return false;
      }
   }
}

void MergeResultWindow::slotMergeHistory()
{
   Diff3LineList::const_iterator iD3LHistoryBegin;
   Diff3LineList::const_iterator iD3LHistoryEnd;
   int d3lHistoryBeginLineIdx = -1;
   int d3lHistoryEndLineIdx = -1;

   // Search for history start, history end in the diff3LineList
   findHistoryRange( QRegExp(m_pOptions->m_historyStartRegExp), m_pldC!=0, m_pDiff3LineList, iD3LHistoryBegin, iD3LHistoryEnd, d3lHistoryBeginLineIdx, d3lHistoryEndLineIdx );

   if (  iD3LHistoryBegin != m_pDiff3LineList->end() )
   {
      // Now collect the historyMap information
      HistoryMap historyMap;
      std::list< HistoryMap::iterator > hitList;
      if (m_pldC==0)
      {
         collectHistoryInformation( A, iD3LHistoryBegin, iD3LHistoryEnd, historyMap, hitList );
         collectHistoryInformation( B, iD3LHistoryBegin, iD3LHistoryEnd, historyMap, hitList );
      }
      else
      {
         collectHistoryInformation( A, iD3LHistoryBegin, iD3LHistoryEnd, historyMap, hitList );
         collectHistoryInformation( B, iD3LHistoryBegin, iD3LHistoryEnd, historyMap, hitList );
         collectHistoryInformation( C, iD3LHistoryBegin, iD3LHistoryEnd, historyMap, hitList );
      }

      Diff3LineList::const_iterator iD3LHistoryOrigEnd = iD3LHistoryEnd;

      bool bHistoryMergeSorting = m_pOptions->m_bHistoryMergeSorting  && ! m_pOptions->m_historyEntryStartSortKeyOrder.isEmpty() && 
                                  ! m_pOptions->m_historyEntryStartRegExp.isEmpty();

      if ( m_pOptions->m_maxNofHistoryEntries==-1 )
      {
         // Remove parts from the historyMap and hitList that stay in place
         if ( bHistoryMergeSorting )
         {
            while ( ! historyMap.empty() )
            {
               HistoryMap::iterator hMapIt = historyMap.begin();
               if( hMapIt->second.staysInPlace( m_pldC!=0, iD3LHistoryEnd ) )
                  historyMap.erase(hMapIt);
               else
                  break;
            }
         }
         else
         {
            while ( ! hitList.empty() )
            {
               HistoryMap::iterator hMapIt = hitList.back();
               if( hMapIt->second.staysInPlace( m_pldC!=0, iD3LHistoryEnd ) )
                  hitList.pop_back();
               else
                  break;
            }
         }
         while (iD3LHistoryOrigEnd != iD3LHistoryEnd)
         {
            --iD3LHistoryOrigEnd;
            --d3lHistoryEndLineIdx;
         }
      }

      MergeLineList::iterator iMLLStart = splitAtDiff3LineIdx(d3lHistoryBeginLineIdx);
      MergeLineList::iterator iMLLEnd   = splitAtDiff3LineIdx(d3lHistoryEndLineIdx);
      // Now join all MergeLines in the history
      MergeLineList::iterator i = iMLLStart;
      if ( i != iMLLEnd )
      {
         ++i;
         while ( i!=iMLLEnd )
         {
            iMLLStart->join(*i);
            i = m_mergeLineList.erase( i );
         }
      }
      iMLLStart->mergeEditLineList.clear();
      // Now insert the complete history into the first MergeLine of the history
      iMLLStart->mergeEditLineList.push_back( MergeEditLine( iD3LHistoryBegin, m_pldC == 0 ? B : C ) );
      QString lead = calcHistoryLead( iD3LHistoryBegin->getString(A) );
      MergeEditLine mel( m_pDiff3LineList->end() );
      mel.setString( lead );
      iMLLStart->mergeEditLineList.push_back(mel);

      int historyCount = 0;
      if ( bHistoryMergeSorting )
      {
         // Create a sorted history
         HistoryMap::reverse_iterator hmit;
         for ( hmit = historyMap.rbegin(); hmit != historyMap.rend(); ++hmit )
         {
            if ( historyCount==m_pOptions->m_maxNofHistoryEntries )
               break;
            ++historyCount;
            HistoryMapEntry& hme = hmit->second;
            MergeEditLineList& mell = hme.choice(m_pldC!=0);
            if (!mell.empty())
               iMLLStart->mergeEditLineList.splice( iMLLStart->mergeEditLineList.end(), mell, mell.begin(), mell.end() );
         }
      }
      else
      {
         // Create history in order of appearance
         std::list< HistoryMap::iterator >::iterator hlit;
         for ( hlit = hitList.begin(); hlit != hitList.end(); ++hlit )
         {
            if ( historyCount==m_pOptions->m_maxNofHistoryEntries )
               break;
            ++historyCount;
            HistoryMapEntry& hme = (*hlit)->second;
            MergeEditLineList& mell = hme.choice(m_pldC!=0);
            if (!mell.empty())
               iMLLStart->mergeEditLineList.splice( iMLLStart->mergeEditLineList.end(), mell, mell.begin(), mell.end() );
         }
         // If the end of start is empty and the first line at the end is empty remove the last line of start
         if ( !iMLLStart->mergeEditLineList.empty() && !iMLLEnd->mergeEditLineList.empty() )
         {
            QString lastLineOfStart = iMLLStart->mergeEditLineList.back().getString(this);
            QString firstLineOfEnd = iMLLEnd->mergeEditLineList.front().getString(this);
            if ( lastLineOfStart.mid(lead.length()).trimmed().isEmpty() && firstLineOfEnd.mid(lead.length()).trimmed().isEmpty() )
               iMLLStart->mergeEditLineList.pop_back();
         }
      }
      setFastSelector( iMLLStart );
      update();
   }
}

void MergeResultWindow::slotRegExpAutoMerge()
{
   if ( m_pOptions->m_autoMergeRegExp.isEmpty() )
      return;

   QRegExp vcsKeywords( m_pOptions->m_autoMergeRegExp );
   MergeLineList::iterator i;
   for ( i=m_mergeLineList.begin(); i!=m_mergeLineList.end(); ++i )
   {
      if (i->bConflict )
      {
         Diff3LineList::const_iterator id3l = i->id3l;
         if ( vcsKeywords.exactMatch( id3l->getString(A) ) && 
              vcsKeywords.exactMatch( id3l->getString(B) ) &&
              (m_pldC==0 || vcsKeywords.exactMatch( id3l->getString(C) )))
         {
            MergeEditLine& mel = *i->mergeEditLineList.begin();
            mel.setSource( m_pldC==0 ? B : C, false );
            splitAtDiff3LineIdx( i->d3lLineIdx+1 );
         }
      }
   }
   update();
}

// This doesn't detect user modifications and should only be called after automatic merge
// This will only do something for three file merge.
// Irrelevant changes are those where all contributions from B are already contained in C.
// Also irrelevant are conflicts automatically solved (automerge regexp and history automerge)
// Precondition: The VCS-keyword would also be C.
bool MergeResultWindow::doRelevantChangesExist()
{
   if ( m_pldC==0 || m_mergeLineList.size() <= 1 )
      return true;

   MergeLineList::iterator i;
   for ( i=m_mergeLineList.begin(); i!=m_mergeLineList.end(); ++i )
   {
      if ( ( i->bConflict && i->mergeEditLineList.begin()->src()!=C )
         || i->srcSelect == B )
      {
         return true;
      }
   }

   return false;
}

// Returns the iterator to the MergeLine after the split
MergeResultWindow::MergeLineList::iterator MergeResultWindow::splitAtDiff3LineIdx( int d3lLineIdx )
{
   MergeLineList::iterator i;
   for ( i = m_mergeLineList.begin();  i!=m_mergeLineList.end(); ++i )
   {
      if ( i->d3lLineIdx==d3lLineIdx )
      {
         // No split needed, this is the beginning of a MergeLine
         return i;
      }
      else if ( i->d3lLineIdx > d3lLineIdx )
      {
         // The split must be in the previous MergeLine
         --i;
         MergeLine& ml = *i;
         MergeLine newML;
         ml.split(newML,d3lLineIdx);
         ++i;
         return m_mergeLineList.insert( i, newML );
      }
   }
   // The split must be in the previous MergeLine
   --i;
   MergeLine& ml = *i;
   MergeLine newML;
   ml.split(newML,d3lLineIdx);
   ++i;
   return m_mergeLineList.insert( i, newML );
}

void MergeResultWindow::slotSplitDiff( int firstD3lLineIdx, int lastD3lLineIdx )
{
   if (lastD3lLineIdx>=0)
      splitAtDiff3LineIdx( lastD3lLineIdx + 1 );
   setFastSelector( splitAtDiff3LineIdx(firstD3lLineIdx) );
}

void MergeResultWindow::slotJoinDiffs( int firstD3lLineIdx, int lastD3lLineIdx )
{
   MergeLineList::iterator i;
   MergeLineList::iterator iMLLStart = m_mergeLineList.end();
   MergeLineList::iterator iMLLEnd   = m_mergeLineList.end();
   for ( i=m_mergeLineList.begin(); i!=m_mergeLineList.end(); ++i )
   {
      MergeLine& ml = *i;
      if ( firstD3lLineIdx >= ml.d3lLineIdx && firstD3lLineIdx < ml.d3lLineIdx + ml.srcRangeLength )
      {
         iMLLStart = i;
      }
      if ( lastD3lLineIdx >= ml.d3lLineIdx && lastD3lLineIdx < ml.d3lLineIdx + ml.srcRangeLength )
      {
         iMLLEnd = i;
         ++iMLLEnd;
         break;
      }
   }

   bool bJoined = false;
   for( i=iMLLStart;  i!=iMLLEnd && i!=m_mergeLineList.end(); )
   {
      if ( i==iMLLStart )
      {
         ++i;
      }
      else
      {
         iMLLStart->join(*i);
         i = m_mergeLineList.erase( i );
         bJoined = true;
      }
   }
   if (bJoined)
   {
      iMLLStart->mergeEditLineList.clear();
      // Insert a conflict line as placeholder
      iMLLStart->mergeEditLineList.push_back( MergeEditLine( iMLLStart->id3l ) );
   }
   setFastSelector( iMLLStart );
}

void MergeResultWindow::myUpdate(int afterMilliSecs)
{
   if ( m_delayedDrawTimer )
      killTimer(m_delayedDrawTimer);
   m_bMyUpdate = true;
   m_delayedDrawTimer = startTimer( afterMilliSecs );
}

void MergeResultWindow::timerEvent(QTimerEvent*)
{
   killTimer(m_delayedDrawTimer);
   m_delayedDrawTimer = 0;

   if ( m_bMyUpdate )
   {
      update();
      m_bMyUpdate = false;
   }

   if ( m_scrollDeltaX != 0 || m_scrollDeltaY != 0 )
   {
      m_selection.end( m_selection.lastLine + m_scrollDeltaY, m_selection.lastPos +  m_scrollDeltaX );
      emit scroll( m_scrollDeltaX, m_scrollDeltaY );
      killTimer(m_delayedDrawTimer);
      m_delayedDrawTimer = startTimer(50);
   }
}

QString MergeResultWindow::MergeEditLine::getString( const MergeResultWindow* mrw )
{
   if ( isRemoved() )   { return QString(); }

   if ( ! isModified() )
   {
      int src = m_src;
      if ( src == 0 )   { return QString(); }
      const Diff3Line& d3l = *m_id3l;
      const LineData* pld = 0;
      assert( src == A || src == B || src == C );
      if      ( src == A && d3l.lineA!=-1 ) pld = &mrw->m_pldA[ d3l.lineA ];
      else if ( src == B && d3l.lineB!=-1 ) pld = &mrw->m_pldB[ d3l.lineB ];
      else if ( src == C && d3l.lineC!=-1 ) pld = &mrw->m_pldC[ d3l.lineC ];

      if ( pld == 0 )
      {
         // assert(false);      This is no error.
         return QString();
      }

      return QString( pld->pLine, pld->size );
   }
   else
   {
      return m_str;
   }
   return 0;
}

/// Converts the cursor-posOnScreen into a text index, considering tabulators.
int convertToPosInText( const QString& /*s*/, int posOnScreen, int /*tabSize*/ )
{
   return posOnScreen;
}

//   int localPosOnScreen = 0;
//   int size=s.length();
//   for ( int i=0; i<size; ++i )
//   {
//      if ( localPosOnScreen>=posOnScreen )
//         return i;

//      // All letters except tabulator have width one.
//      int letterWidth = s[i]!='\t' ? 1 : tabber( localPosOnScreen, tabSize );

//      localPosOnScreen += letterWidth;

//      if ( localPosOnScreen>posOnScreen )
//         return i;
//   }
//   return size;
//}


/// Converts the index into the text to a cursor-posOnScreen considering tabulators.
int convertToPosOnScreen( const QString& /*p*/, int posInText, int /*tabSize*/ )
{
   return posInText;
}
//   int posOnScreen = 0;
//   for ( int i=0; i<posInText; ++i )
//   {
//      // All letters except tabulator have width one.
//      int letterWidth = p[i]!='\t' ? 1 : tabber( posOnScreen, tabSize );

//      posOnScreen += letterWidth;
//   }
//   return posOnScreen;
//}

<<<<<<< HEAD
QVector<QTextLayout::FormatRange> MergeResultWindow::getTextLayoutForLine( int line, const QString& str, QTextLayout& textLayout ) {
    // tabs
    QTextOption textOption;
    textOption.setTabStop( QFontMetricsF( font() ).width( ' ' ) * m_pOptions->m_tabSize );
    if( m_pOptions->m_bShowWhiteSpaceCharacters ) {
        textOption.setFlags( QTextOption::ShowTabsAndSpaces );
    }
    textLayout.setTextOption( textOption );

    if( m_pOptions->m_bShowWhiteSpaceCharacters ) {
        // This additional format is only necessary for the tab arrow
        QVector<QTextLayout::FormatRange> formats;
        QTextLayout::FormatRange formatRange;
        formatRange.start = 0;
        formatRange.length = str.length();
        formatRange.format.setFont( font() );
        formats.append( formatRange );
        textLayout.setFormats( formats );
    }
    QVector<QTextLayout::FormatRange> selectionFormat;
    textLayout.beginLayout();
    if( m_selection.lineWithin( line ) ) {
        int firstPosInText = convertToPosInText( str, m_selection.firstPosInLine( line ), m_pOptions->m_tabSize );
        int lastPosInText  = convertToPosInText( str, m_selection.lastPosInLine( line ), m_pOptions->m_tabSize );
        int lengthInText = max2( 0, lastPosInText - firstPosInText );
        if( lengthInText > 0 )
            m_selection.bSelectionContainsData = true;

        QTextLayout::FormatRange selection;
        selection.start = firstPosInText;
        selection.length = lengthInText;
        selection.format.setBackground( palette().highlight() );
        selection.format.setForeground( palette().highlightedText().color() );
        selectionFormat.push_back( selection );
    }
    QTextLine textLine = textLayout.createLine();
    textLine.setPosition( QPointF( 0, fontMetrics().leading() ) );
    textLayout.endLayout();
    int cursorWidth = 5;
    if( m_pOptions->m_bRightToLeftLanguage )
        textLayout.setPosition( QPointF( width() - textLayout.maximumWidth() - getTextXOffset() + m_horizScrollOffset - cursorWidth, 0 ) );
    else
        textLayout.setPosition( QPointF( getTextXOffset() - m_horizScrollOffset, 0 ) );
    return selectionFormat;
=======
QVector<QTextLayout::FormatRange> MergeResultWindow::getTextLayoutForLine(int line, const QString& str, QTextLayout& textLayout )
{
   // tabs
   QTextOption textOption;
   textOption.setTabStop( QFontMetricsF(font()).width(' ') * m_pOptions->m_tabSize );
   if ( m_pOptions->m_bShowWhiteSpaceCharacters )
   {
      textOption.setFlags( QTextOption::ShowTabsAndSpaces );
   }
   textLayout.setTextOption( textOption );

   if ( m_pOptions->m_bShowWhiteSpaceCharacters )
   {
      // This additional format is only necessary for the tab arrow
      QList<QTextLayout::FormatRange> formats;
      QTextLayout::FormatRange formatRange;
      formatRange.start = 0;
      formatRange.length = str.length();
      formatRange.format.setFont( font() );
      formats.append( formatRange );
      textLayout.setAdditionalFormats(formats);
   }
   QVector<QTextLayout::FormatRange> selectionFormat;
   textLayout.beginLayout();
   if ( m_selection.lineWithin( line ) )
   {
      int firstPosInText = convertToPosInText( str, m_selection.firstPosInLine(line), m_pOptions->m_tabSize );
      int lastPosInText  = convertToPosInText( str, m_selection.lastPosInLine(line), m_pOptions->m_tabSize );
      int lengthInText = max2(0,lastPosInText - firstPosInText);
      if (lengthInText>0)
         m_selection.bSelectionContainsData = true;

      QTextLayout::FormatRange selection;
      selection.start = firstPosInText;
      selection.length = lengthInText;
      selection.format.setBackground( palette().highlight() );
      selection.format.setForeground( palette().highlightedText().color() );
      selectionFormat.push_back( selection );
   }
   QTextLine textLine = textLayout.createLine();
   textLine.setPosition(QPointF(0, fontMetrics().leading()));
   textLayout.endLayout();
   int cursorWidth = 5;
   if ( m_pOptions->m_bRightToLeftLanguage )
      textLayout.setPosition( QPointF(width()-textLayout.maximumWidth()-getTextXOffset()+m_horizScrollOffset-cursorWidth, 0) );
   else
      textLayout.setPosition( QPointF(getTextXOffset() - m_horizScrollOffset, 0) );
   return selectionFormat;
>>>>>>> c46270b3
}

void MergeResultWindow::writeLine(
   MyPainter& p, int line, const QString& str,
   int srcSelect, e_MergeDetails mergeDetails, int rangeMark, bool bUserModified, bool bLineRemoved, bool bWhiteSpaceConflict
   )
{
   const QFontMetrics& fm = fontMetrics();
   int fontHeight = fm.lineSpacing();
   int fontAscent = fm.ascent();

   int topLineYOffset = 0;
   int xOffset = getTextXOffset();

   int yOffset = ( line-m_firstLine ) * fontHeight;
   if ( yOffset < 0 || yOffset > height() )
      return;

   yOffset += topLineYOffset;

   QString srcName = " ";
   if ( bUserModified )                                     srcName = "m";
   else if ( srcSelect == A && mergeDetails != eNoChange )  srcName = "A";
   else if ( srcSelect == B )                               srcName = "B";
   else if ( srcSelect == C )                               srcName = "C";

   if ( rangeMark & 4 )
   {
      p.fillRect( xOffset, yOffset, width(), fontHeight, m_pOptions->m_currentRangeBgColor );
   }

   if( (srcSelect > 0 || bUserModified ) && !bLineRemoved )
   {
      if ( ! m_pOptions->m_bRightToLeftLanguage )
         p.setClipRect( QRectF(xOffset,0,width()-xOffset,height()) );
      else
         p.setClipRect( QRectF(0,0,width()-xOffset,height()) );

      int outPos = 0;
      QString s;
      int size = str.length();
      for ( int i=0; i<size; ++i )
      {
         int spaces = 1;
         if ( str[i]=='\t' )
         {
            spaces = tabber( outPos, m_pOptions->m_tabSize );
            for( int j=0; j<spaces; ++j )
               s+=' ';
         }
         else
         {
            s+=str[i];
         }
         outPos += spaces;
      }

      p.setPen( m_pOptions->m_fgColor );

      QTextLayout textLayout( str, font(), this );
      QVector<QTextLayout::FormatRange> selectionFormat = getTextLayoutForLine( line, str, textLayout );
      textLayout.draw( &p, QPointF(0, yOffset), selectionFormat );

      if ( line == m_cursorYPos )
      {
         m_cursorXPixelPos = textLayout.lineAt(0).cursorToX( m_cursorXPos );
         if ( m_pOptions->m_bRightToLeftLanguage )
            m_cursorXPixelPos += textLayout.position().x() - m_horizScrollOffset;
      }

      p.setClipping( false );

      p.setPen( m_pOptions->m_fgColor );

      p.drawText( 1, yOffset+fontAscent, srcName, true );
   }
   else if ( bLineRemoved )
   {
      p.setPen( m_pOptions->m_colorForConflict );
      p.drawText( xOffset, yOffset+fontAscent, i18n("<No src line>") );
      p.drawText( 1, yOffset+fontAscent, srcName );
      if ( m_cursorYPos==line ) m_cursorXPos = 0;
   }
   else if ( srcSelect == 0 )
   {
      p.setPen( m_pOptions->m_colorForConflict );
      if ( bWhiteSpaceConflict )
         p.drawText( xOffset, yOffset+fontAscent, i18n("<Merge Conflict (Whitespace only)>") );
      else
         p.drawText( xOffset, yOffset+fontAscent, i18n("<Merge Conflict>") );
      p.drawText( 1, yOffset+fontAscent, "?" );
      if ( m_cursorYPos==line ) m_cursorXPos = 0;
   }
   else assert(false);

   xOffset -= fm.width('0');
   p.setPen( m_pOptions->m_fgColor );
   if ( rangeMark & 1 ) // begin mark
   {
      p.drawLine( xOffset, yOffset+1, xOffset, yOffset+fontHeight/2 );
      p.drawLine( xOffset, yOffset+1, xOffset-2, yOffset+1 );
   }
   else
   {
      p.drawLine( xOffset, yOffset, xOffset, yOffset+fontHeight/2 );
   }

   if ( rangeMark & 2 ) // end mark
   {
      p.drawLine( xOffset, yOffset+fontHeight/2, xOffset, yOffset+fontHeight-1 );
      p.drawLine( xOffset, yOffset+fontHeight-1, xOffset-2, yOffset+fontHeight-1 );
   }
   else
   {
      p.drawLine( xOffset, yOffset+fontHeight/2, xOffset, yOffset+fontHeight );
   }

   if ( rangeMark & 4 )
   {
      p.fillRect( xOffset + 3, yOffset, 3, fontHeight, m_pOptions->m_fgColor );
/*      p.setPen( blue );
      p.drawLine( xOffset+2, yOffset, xOffset+2, yOffset+fontHeight-1 );
      p.drawLine( xOffset+3, yOffset, xOffset+3, yOffset+fontHeight-1 );*/
   }
}

void MergeResultWindow::setPaintingAllowed(bool bPaintingAllowed)
{
   m_bPaintingAllowed = bPaintingAllowed;
   if ( !m_bPaintingAllowed )
   {
      m_currentMergeLineIt = m_mergeLineList.end();
      reset();
   }
   update();
}

void MergeResultWindow::paintEvent( QPaintEvent* )
{
   if (m_pDiff3LineList==0 || !m_bPaintingAllowed) 
      return;

   bool bOldSelectionContainsData = m_selection.bSelectionContainsData;
   const QFontMetrics& fm = fontMetrics();
   int fontWidth = fm.width('0');

   if ( !m_bCursorUpdate )  // Don't redraw everything for blinking cursor?
   {
      m_selection.bSelectionContainsData = false;
      if ( size() != m_pixmap.size() )
         m_pixmap = QPixmap(size());

      MyPainter p(&m_pixmap, m_pOptions->m_bRightToLeftLanguage, width(), fontWidth);
      p.setFont( font() );
      p.QPainter::fillRect( rect(), m_pOptions->m_bgColor );

      //int visibleLines = height() / fontHeight;

      int lastVisibleLine = m_firstLine + getNofVisibleLines() + 5;
      int line = 0;
      MergeLineList::iterator mlIt = m_mergeLineList.begin();
      for(mlIt = m_mergeLineList.begin();mlIt!=m_mergeLineList.end(); ++mlIt)
      {
         MergeLine& ml = *mlIt;
         if ( line > lastVisibleLine  || line + ml.mergeEditLineList.size() < m_firstLine)
         {
            line += ml.mergeEditLineList.size();
         }
         else
         {
            MergeEditLineList::iterator melIt;
            for( melIt = ml.mergeEditLineList.begin(); melIt != ml.mergeEditLineList.end(); ++melIt )
            {
               if (line>=m_firstLine && line<=lastVisibleLine)
               {
                  MergeEditLine& mel = *melIt;
                  MergeEditLineList::iterator melIt1 = melIt;
                  ++melIt1;

                  int rangeMark = 0;
                  if ( melIt==ml.mergeEditLineList.begin() ) rangeMark |= 1; // Begin range mark
                  if ( melIt1==ml.mergeEditLineList.end() )  rangeMark |= 2; // End range mark

                  if ( mlIt == m_currentMergeLineIt )        rangeMark |= 4; // Mark of the current line

                  QString s;
                  s = mel.getString( this );

                  writeLine( p, line, s, mel.src(), ml.mergeDetails, rangeMark,
                     mel.isModified(), mel.isRemoved(), ml.bWhiteSpaceConflict );
               }
               ++line;
            }
         }
      }

      if ( line != m_nofLines )
      {
         m_nofLines = line;
         assert( m_nofLines == m_totalSize );

         emit resizeSignal();
      }

      p.end();
   }

   QPainter painter(this);

   if ( !m_bCursorUpdate )
      painter.drawPixmap(0,0, m_pixmap);
   else
   {
      painter.drawPixmap(0,0, m_pixmap ); // Draw everything. (Internally cursor rect is clipped anyway.)
      m_bCursorUpdate = false;
   }
   painter.end();

   if ( m_bCursorOn && hasFocus() && m_cursorYPos>=m_firstLine )
   {
      QPainter painter(this);

      painter.setPen( m_pOptions->m_fgColor );

      QString str = getString(m_cursorYPos);
      QTextLayout textLayout( str, font(), this );
      getTextLayoutForLine( m_cursorYPos, str, textLayout );
      textLayout.drawCursor( &painter, QPointF(0, (m_cursorYPos-m_firstLine)*fontMetrics().lineSpacing()), m_cursorXPos );
   }

   if( !bOldSelectionContainsData  &&  m_selection.bSelectionContainsData )
      emit newSelection();
}

void MergeResultWindow::updateSourceMask()
{
   int srcMask=0; 
   int enabledMask = 0;
   if( !hasFocus() || m_pDiff3LineList==0 || !m_bPaintingAllowed || m_currentMergeLineIt == m_mergeLineList.end() )
   {
      srcMask = 0;
      enabledMask = 0;
   }
   else
   {
      enabledMask = m_pldC==0 ? 3 : 7;
      MergeLine& ml = *m_currentMergeLineIt;

      srcMask = 0;
      bool bModified = false;
      MergeEditLineList::iterator melIt;
      for( melIt = ml.mergeEditLineList.begin(); melIt != ml.mergeEditLineList.end(); ++melIt )
      {
         MergeEditLine& mel = *melIt;
         if ( mel.src()==1 ) srcMask |= 1;
         if ( mel.src()==2 ) srcMask |= 2;
         if ( mel.src()==3 ) srcMask |= 4;
         if ( mel.isModified() || !mel.isEditableText() ) bModified = true;
      }

      if ( ml.mergeDetails == eNoChange ) 
      {
         srcMask = 0; 
         enabledMask = bModified ? 1 : 0; 
      }
   }

   emit sourceMask( srcMask, enabledMask );
}

void MergeResultWindow::focusInEvent( QFocusEvent* e )
{
   updateSourceMask();
   QWidget::focusInEvent(e);
}

int MergeResultWindow::convertToLine( int y )
{
   const QFontMetrics& fm = fontMetrics();
   int fontHeight = fm.lineSpacing();
   int topLineYOffset = 0;

   int yOffset = topLineYOffset - m_firstLine * fontHeight;

   int line = min2( ( y - yOffset ) / fontHeight, m_totalSize-1 );
   return line;
}

void MergeResultWindow::mousePressEvent ( QMouseEvent* e )
{
   m_bCursorOn = true;

   int xOffset = getTextXOffset();

   int line = convertToLine( e->y() );
   QString s = getString(line);
   QTextLayout textLayout( s, font(), this );
   getTextLayoutForLine( line, s, textLayout );
   int pos = textLayout.lineAt(0).xToCursor( e->x() - textLayout.position().x() );

   bool bLMB = e->button() == Qt::LeftButton;
   bool bMMB = e->button() == Qt::MidButton;
   bool bRMB = e->button() == Qt::RightButton;

   if ( (bLMB && (e->x()< xOffset) ) || bRMB )       // Fast range selection
   {
      m_cursorXPos = 0;
      m_cursorOldXPixelPos = 0;
      m_cursorYPos = max2(line,0);
      int l = 0;
      MergeLineList::iterator i = m_mergeLineList.begin();
      for(i = m_mergeLineList.begin();i!=m_mergeLineList.end(); ++i)
      {
         if (l==line)
            break;

         l += i->mergeEditLineList.size();
         if (l>line)
            break;
      }
      m_selection.reset();     // Disable current selection

      m_bCursorOn = true;
      setFastSelector( i );

      if (bRMB)
      {
         showPopupMenu( QCursor::pos() );
      }
   }
   else if ( bLMB )                  // Normal cursor placement
   {      
      pos = max2(pos,0);
      line = max2(line,0);
      if ( e->QInputEvent::modifiers() & Qt::ShiftModifier )
      {
         if (m_selection.firstLine==-1)
            m_selection.start( line, pos );
         m_selection.end( line, pos );
      }
      else
      {
         // Selection
         m_selection.reset();
         m_selection.start( line, pos );
         m_selection.end( line, pos );
      }
      m_cursorXPos = pos;
      m_cursorXPixelPos = textLayout.lineAt(0).cursorToX( pos );
      if ( m_pOptions->m_bRightToLeftLanguage )
         m_cursorXPixelPos += textLayout.position().x() - m_horizScrollOffset;
      m_cursorOldXPixelPos = m_cursorXPixelPos;
      m_cursorYPos = line;

      update();
      //showStatusLine( line, m_winIdx, m_pFilename, m_pDiff3LineList, m_pStatusBar );
   }
   else if ( bMMB )        // Paste clipboard
   {
      pos = max2(pos,0);
      line = max2(line,0);

      m_selection.reset();
      m_cursorXPos = pos;
      m_cursorOldXPixelPos = m_cursorXPixelPos;
      m_cursorYPos = line;

      pasteClipboard( true );
   }
}

void MergeResultWindow::mouseDoubleClickEvent( QMouseEvent* e )
{
   if ( e->button() == Qt::LeftButton )
   {
      int line = convertToLine( e->y() );
      QString s = getString(line);
      QTextLayout textLayout( s, font(), this );
      getTextLayoutForLine( line, s, textLayout );
      int pos = textLayout.lineAt(0).xToCursor( e->x() - textLayout.position().x() );
      m_cursorXPos = pos;
      m_cursorOldXPixelPos = m_cursorXPixelPos;
      m_cursorYPos = line;

      if ( !s.isEmpty() )
      {
         int pos1, pos2;

         calcTokenPos( s, pos, pos1, pos2, m_pOptions->m_tabSize );

         resetSelection();
         m_selection.start( line, convertToPosOnScreen( s, pos1, m_pOptions->m_tabSize ) );
         m_selection.end( line, convertToPosOnScreen( s, pos2, m_pOptions->m_tabSize ) );

         update();
         // emit selectionEnd() happens in the mouseReleaseEvent.
      }
   }
}

void MergeResultWindow::mouseReleaseEvent ( QMouseEvent * e )
{
   if ( e->button() == Qt::LeftButton )
   {
      if (m_delayedDrawTimer)
      {
         killTimer(m_delayedDrawTimer);
         m_delayedDrawTimer = 0;
      }

      if (m_selection.firstLine != -1 )
      {
         emit selectionEnd();
      }
   }
}

void MergeResultWindow::mouseMoveEvent ( QMouseEvent * e )
{
   int line = convertToLine( e->y() );
   QString s = getString(line);
   QTextLayout textLayout( s, font(), this );
   getTextLayoutForLine( line, s, textLayout );
   int pos = textLayout.lineAt(0).xToCursor( e->x() - textLayout.position().x() );
   m_cursorXPos = pos;
   m_cursorOldXPixelPos = m_cursorXPixelPos;
   m_cursorYPos = line;
   if (m_selection.firstLine != -1 )
   {
      m_selection.end( line, pos );
      myUpdate(0);

      //showStatusLine( line, m_winIdx, m_pFilename, m_pDiff3LineList, m_pStatusBar );

      // Scroll because mouse moved out of the window
      const QFontMetrics& fm = fontMetrics();
      int fontWidth = fm.width('0');
      int topLineYOffset = 0;
      int deltaX=0;
      int deltaY=0;
      if ( ! m_pOptions->m_bRightToLeftLanguage )
      {
         if ( e->x() < getTextXOffset() )              deltaX=-1;
         if ( e->x() > width()     )                   deltaX=+1;
      }
      else
      {
         if ( e->x() > width()-1-getTextXOffset() )   deltaX=-1;
         if ( e->x() < fontWidth )                    deltaX=+1;
      }
      if ( e->y() < topLineYOffset )    deltaY=-1;
      if ( e->y() > height() )          deltaY=+1;
      m_scrollDeltaX = deltaX;
      m_scrollDeltaY = deltaY;
      if ( deltaX != 0 || deltaY!= 0)
      {
         emit scroll( deltaX, deltaY );
      }
   }
}


void MergeResultWindow::slotCursorUpdate()
{
   m_cursorTimer.stop();
   m_bCursorOn = !m_bCursorOn;

   if ( isVisible() )
   {
      m_bCursorUpdate = true;

      const QFontMetrics& fm = fontMetrics();
      int topLineYOffset = 0;
      int yOffset = ( m_cursorYPos - m_firstLine ) * fm.lineSpacing() + topLineYOffset;

      repaint( 0, yOffset, width(), fm.lineSpacing()+2 );

      m_bCursorUpdate=false;
   }

   m_cursorTimer.start(500);
}


void MergeResultWindow::wheelEvent( QWheelEvent* e )
{
    int d = -e->delta()*QApplication::wheelScrollLines()/120;
    e->accept();
    scroll( 0, min2(d, getNofVisibleLines()) );
}

bool MergeResultWindow::event( QEvent* e )
{
   if ( e->type()==QEvent::KeyPress )
   {
      QKeyEvent *ke = static_cast<QKeyEvent *>(e);
      if (ke->key() == Qt::Key_Tab) 
      {
          // special tab handling here to avoid moving focus
          keyPressEvent( ke );
          return true;
      }
   }
   return QWidget::event(e);
}
void MergeResultWindow::keyPressEvent( QKeyEvent* e )
{
   int y = m_cursorYPos;
   MergeLineList::iterator mlIt;
   MergeEditLineList::iterator melIt;
   calcIteratorFromLineNr( y, mlIt, melIt );

   QString str = melIt->getString( this );
   int x = convertToPosInText( str, m_cursorXPos, m_pOptions->m_tabSize );

   QTextLayout textLayoutOrig( str, font(), this );
   getTextLayoutForLine( y, str, textLayoutOrig );

   bool bCtrl  = ( e->QInputEvent::modifiers() & Qt::ControlModifier ) != 0 ;
   bool bShift = ( e->QInputEvent::modifiers() & Qt::ShiftModifier   ) != 0 ;
   #ifdef _WIN32
   bool bAlt   = ( e->QInputEvent::modifiers() & Qt::AltModifier     ) != 0 ;
   if ( bCtrl && bAlt ){ bCtrl=false; bAlt=false; }  // AltGr-Key pressed.
   #endif

   bool bYMoveKey = false;
   // Special keys
   switch ( e->key() )
   {
      case  Qt::Key_Escape:       break;
      //case  Key_Tab:          break;
      case  Qt::Key_Backtab:      break;
      case  Qt::Key_Delete:
      {
         if ( deleteSelection2( str, x, y, mlIt, melIt )) break;
         if( !melIt->isEditableText() )  break;
         if (x>=(int)str.length())
         {
            if ( y<m_totalSize-1 )
            {
               setModified();
               MergeLineList::iterator mlIt1;
               MergeEditLineList::iterator melIt1;
               calcIteratorFromLineNr( y+1, mlIt1, melIt1 );
               if ( melIt1->isEditableText() )
               {
                  QString s2 = melIt1->getString( this );
                  melIt->setString( str + s2 );

                  // Remove the line
                  if ( mlIt1->mergeEditLineList.size()>1 )
                     mlIt1->mergeEditLineList.erase( melIt1 );
                  else
                     melIt1->setRemoved();
               }
            }
         }
         else
         {
            QString s = str.left(x);
            s += str.mid( x+1 );
            melIt->setString( s );
            setModified();
         }
         break;
      }
      case  Qt::Key_Backspace:
      {
         if ( deleteSelection2( str, x, y, mlIt, melIt )) break;
         if( !melIt->isEditableText() )  break;
         if (x==0)
         {
            if ( y>0 )
            {
               setModified();
               MergeLineList::iterator mlIt1;
               MergeEditLineList::iterator melIt1;
               calcIteratorFromLineNr( y-1, mlIt1, melIt1 );
               if ( melIt1->isEditableText() )
               {
                  QString s1 = melIt1->getString( this );
                  melIt1->setString( s1 + str );

                  // Remove the previous line
                  if ( mlIt->mergeEditLineList.size()>1 )
                     mlIt->mergeEditLineList.erase( melIt );
                  else
                     melIt->setRemoved();

                  --y;
                  x=str.length();
               }
            }
         }
         else
         {
            QString s = str.left( x-1 );
            s += str.mid( x );
            --x;
            melIt->setString( s );
            setModified();
         }
         break;
      }
      case  Qt::Key_Return:
      case  Qt::Key_Enter:
      {
         if( !melIt->isEditableText() )  break;
         deleteSelection2( str, x, y, mlIt, melIt );
         setModified();
         QString indentation;
         if ( m_pOptions->m_bAutoIndentation )
         {  // calc last indentation
            MergeLineList::iterator mlIt1 = mlIt;
            MergeEditLineList::iterator melIt1 = melIt;
            for(;;) {
               const QString s = melIt1->getString(this);
               if ( !s.isEmpty() ) {
                  int i;
                  for( i=0; i<s.length(); ++i ){ if(s[i]!=' ' && s[i]!='\t') break; }
                  if (i<s.length()) {
                     indentation = s.left(i);
                     break;
                  }
               }
               // Go back one line
               if ( melIt1 != mlIt1->mergeEditLineList.begin() )
                  --melIt1;
               else
               {
                  if ( mlIt1 == m_mergeLineList.begin() ) break;
                  --mlIt1;
                  melIt1 = mlIt1->mergeEditLineList.end();
                  --melIt1;
               }
            }
         }
         MergeEditLine mel(mlIt->id3l);  // Associate every mel with an id3l, even if not really valid.
         mel.setString( indentation + str.mid(x) );

         if ( x<(int)str.length() ) // Cut off the old line.
         {
            // Since ps possibly points into melIt->str, first copy it into a temporary.
            QString temp = str.left(x);
            melIt->setString( temp );
         }

         ++melIt;
         mlIt->mergeEditLineList.insert( melIt, mel );
         x = indentation.length();
         ++y;
         break;
      }
      case  Qt::Key_Insert:   m_bInsertMode = !m_bInsertMode;    break;
      case  Qt::Key_Pause:        break;
      case  Qt::Key_Print:        break;
      case  Qt::Key_SysReq:       break;
      case  Qt::Key_Home:     x=0;        if(bCtrl){y=0;      }  break;   // cursor movement
      case  Qt::Key_End:      x=INT_MAX;  if(bCtrl){y=INT_MAX;}  break;

      case  Qt::Key_Left:
      case  Qt::Key_Right:
         if ( e->key()==Qt::Key_Left )
         {
            if ( !bCtrl )
            {
               int newX = textLayoutOrig.previousCursorPosition(x);
               if( newX == x && y>0 ){--y; x=INT_MAX;}
               else                  { x = newX; }
            }
            else
            {
               while( x>0 && (str[x-1]==' ' || str[x-1]=='\t') )
               {
                  int newX = textLayoutOrig.previousCursorPosition(x);
                  if ( newX==x ) break;
                  x = newX;
               }
               while( x>0  &&  (str[x-1]!=' ' && str[x-1]!='\t') )
               {
                  int newX = textLayoutOrig.previousCursorPosition(x);
                  if ( newX==x ) break;
                  x = newX;
               }
            }
         }
         else
         {
            if ( !bCtrl )
            {
               int newX = textLayoutOrig.nextCursorPosition(x);
               if( newX == x && y<m_totalSize-1){ ++y; x=0; }
               else                             { x = newX; }
            }
            else
            {
               while( x<(int)str.length()  &&  (str[x]==' ' || str[x]=='\t') )
               {
                  int newX = textLayoutOrig.nextCursorPosition(x);
                  if ( newX==x ) break;
                  x = newX;
               }
               while( x<(int)str.length()  &&  (str[x]!=' ' && str[x]!='\t') )
               {
                  int newX = textLayoutOrig.nextCursorPosition(x);
                  if ( newX==x ) break;
                  x = newX;
               }
            }
         }
         break;

      case  Qt::Key_Up:       if (!bCtrl){ --y;                     bYMoveKey=true; }  break;
      case  Qt::Key_Down:     if (!bCtrl){ ++y;                     bYMoveKey=true; }  break;
      case  Qt::Key_PageUp:   if (!bCtrl){ y-=getNofVisibleLines(); bYMoveKey=true; }  break;
      case  Qt::Key_PageDown: if (!bCtrl){ y+=getNofVisibleLines(); bYMoveKey=true; }  break;
      default:
      {
         QString t = e->text();
         if( t.isEmpty() || bCtrl )
         {  e->ignore();       return; }
         else
         {
            if( bCtrl )
            {
               e->ignore();       return;
            }
            else
            {
               if( !melIt->isEditableText() )  break;
               deleteSelection2( str, x, y, mlIt, melIt );

               setModified();
               // Characters to insert
               QString s=str;
               if ( t[0]=='\t' && m_pOptions->m_bReplaceTabs )
               {
                  int spaces = (m_cursorXPos / m_pOptions->m_tabSize + 1)*m_pOptions->m_tabSize - m_cursorXPos;
                  t.fill( ' ', spaces );
               }
               if ( m_bInsertMode )
                  s.insert( x, t );
               else
                  s.replace( x, t.length(), t );

               melIt->setString( s );
               x += t.length();
               bShift = false;
            }
         }
      }
   }

   y = minMaxLimiter( y, 0, m_totalSize-1 );

   calcIteratorFromLineNr( y, mlIt, melIt );
   str = melIt->getString( this );

   x = minMaxLimiter( x, 0, (int)str.length() );

   int newFirstLine = m_firstLine;
   int newHorizScrollOffset = m_horizScrollOffset;

   if ( y<m_firstLine )
      newFirstLine = y;
   else if ( y > m_firstLine + getNofVisibleLines() )
      newFirstLine = y - getNofVisibleLines();


   QTextLayout textLayout( str, font(), this );
   getTextLayoutForLine( m_cursorYPos, str, textLayout );

   // try to preserve cursor x pixel position when moving to another line
   if (bYMoveKey)
   {
      if ( m_pOptions->m_bRightToLeftLanguage )
         x = textLayout.lineAt(0).xToCursor( m_cursorOldXPixelPos - (textLayout.position().x() - m_horizScrollOffset));
      else
         x = textLayout.lineAt(0).xToCursor( m_cursorOldXPixelPos );
   }

   m_cursorXPixelPos = textLayout.lineAt(0).cursorToX( x );
   int hF = 1; // horizontal factor
   if ( m_pOptions->m_bRightToLeftLanguage )
   {
      m_cursorXPixelPos += textLayout.position().x() - m_horizScrollOffset;
      hF=-1;
   }
   int cursorWidth = 5;
   if ( m_cursorXPixelPos < hF * m_horizScrollOffset )
      newHorizScrollOffset = hF * m_cursorXPixelPos;
   else if ( m_cursorXPixelPos > hF * m_horizScrollOffset + getVisibleTextAreaWidth() - cursorWidth )
      newHorizScrollOffset = hF * (m_cursorXPixelPos - (getVisibleTextAreaWidth() - cursorWidth ));

   int newCursorX = x;
   if ( bShift )
   {
      if (m_selection.firstLine==-1)
         m_selection.start( m_cursorYPos, m_cursorXPos );

      m_selection.end( y, newCursorX );
   }
   else
      m_selection.reset();

   m_cursorYPos = y;
   m_cursorXPos = newCursorX;

   // TODO if width of current line exceeds the current maximum width then force recalculating the scrollbars
   if ( textLayout.maximumWidth()>getMaxTextWidth() )
   {
      m_maxTextWidth = textLayout.maximumWidth();
      emit resizeSignal();
   }
   if ( ! bYMoveKey )
      m_cursorOldXPixelPos = m_cursorXPixelPos;

   m_bCursorOn = true;
   m_cursorTimer.start(500);

   update();
   if ( newFirstLine!=m_firstLine  ||  newHorizScrollOffset!=m_horizScrollOffset )
   {
      scroll( newHorizScrollOffset-m_horizScrollOffset, newFirstLine-m_firstLine );
      return;
   }
}

void MergeResultWindow::calcIteratorFromLineNr(
   int line,
   MergeResultWindow::MergeLineList::iterator& mlIt,
   MergeResultWindow::MergeEditLineList::iterator& melIt
   )
{
   for( mlIt = m_mergeLineList.begin(); mlIt!=m_mergeLineList.end(); ++mlIt)
   {
      MergeLine& ml = *mlIt;
      if ( line > ml.mergeEditLineList.size() )
      {
         line -= ml.mergeEditLineList.size();
      }
      else
      {
         for( melIt = ml.mergeEditLineList.begin(); melIt != ml.mergeEditLineList.end(); ++melIt )
         {
            --line;
            if (line<0) return;
         }
      }
   }
   assert(false);
}


QString MergeResultWindow::getSelection()
{
   QString selectionString;

   int line = 0;
   MergeLineList::iterator mlIt = m_mergeLineList.begin();
   for(mlIt = m_mergeLineList.begin();mlIt!=m_mergeLineList.end(); ++mlIt)
   {
      MergeLine& ml = *mlIt;
      MergeEditLineList::iterator melIt;
      for( melIt = ml.mergeEditLineList.begin(); melIt != ml.mergeEditLineList.end(); ++melIt )
      {
         MergeEditLine& mel = *melIt;

         if ( m_selection.lineWithin(line) )
         {
            int outPos = 0;
            if (mel.isEditableText())
            {
               const QString str = mel.getString( this );

               // Consider tabs

               for( int i=0; i<str.length(); ++i )
               {
                  int spaces = 1;
                  if ( str[i]=='\t' )
                  {
                     spaces = tabber( outPos, m_pOptions->m_tabSize );
                  }

                  if( m_selection.within( line, outPos ) )
                  {
                     selectionString += str[i];
                  }

                  outPos += spaces;
               }
            }
            else if ( mel.isConflict() )
            {
               selectionString += i18n("<Merge Conflict>");
            }

            if( m_selection.within( line, outPos ) )
            {
               #ifdef _WIN32
               selectionString += '\r';
               #endif
               selectionString += '\n';
            }
         }

         ++line;
      }
   }

   return selectionString;
}

bool MergeResultWindow::deleteSelection2( QString& s, int& x, int& y,
                MergeLineList::iterator& mlIt, MergeEditLineList::iterator& melIt )
{
   if (m_selection.firstLine!=-1  &&  m_selection.bSelectionContainsData )
   {
      deleteSelection();
      y = m_cursorYPos;
      calcIteratorFromLineNr( y, mlIt, melIt );
      s = melIt->getString( this );
      x = convertToPosInText( s, m_cursorXPos, m_pOptions->m_tabSize );
      return true;
   }
   return false;
}

void MergeResultWindow::deleteSelection()
{
   if ( m_selection.firstLine==-1 ||  !m_selection.bSelectionContainsData )
   {
      return;
   }
   setModified();

   int line = 0;
   MergeLineList::iterator mlItFirst;
   MergeEditLineList::iterator melItFirst;
   QString firstLineString;

   int firstLine = -1;
   int lastLine = -1;

   MergeLineList::iterator mlIt;
   for(mlIt = m_mergeLineList.begin();mlIt!=m_mergeLineList.end(); ++mlIt)
   {
      MergeLine& ml = *mlIt;
      MergeEditLineList::iterator melIt;
      for( melIt = ml.mergeEditLineList.begin(); melIt != ml.mergeEditLineList.end(); ++melIt )
      {
         MergeEditLine& mel = *melIt;

         if ( mel.isEditableText()  &&  m_selection.lineWithin(line) )
         {
            if ( firstLine==-1 )
               firstLine = line;
            lastLine = line;
         }

         ++line;
      }
   }

   if ( firstLine == -1 )
   {
      return; // Nothing to delete.
   }

   line = 0;
   for(mlIt = m_mergeLineList.begin();mlIt!=m_mergeLineList.end(); ++mlIt)
   {
      MergeLine& ml = *mlIt;
      MergeEditLineList::iterator melIt, melIt1;
      for( melIt = ml.mergeEditLineList.begin(); melIt != ml.mergeEditLineList.end(); )
      {
         MergeEditLine& mel = *melIt;
         melIt1 = melIt;
         ++melIt1;

         if ( mel.isEditableText()  &&  m_selection.lineWithin(line) )
         {
            QString lineString = mel.getString( this );

            int firstPosInLine = m_selection.firstPosInLine(line);
            int lastPosInLine = m_selection.lastPosInLine(line);

            if ( line==firstLine )
            {
               mlItFirst = mlIt;
               melItFirst = melIt;
               int pos = convertToPosInText( lineString, firstPosInLine, m_pOptions->m_tabSize );
               firstLineString = lineString.left( pos );
            }

            if ( line==lastLine )
            {
               // This is the last line in the selection
               int pos = convertToPosInText( lineString, lastPosInLine, m_pOptions->m_tabSize );
               firstLineString += lineString.mid( pos ); // rest of line
               melItFirst->setString( firstLineString );
            }

            if ( line!=firstLine )
            {
               // Remove the line
               if ( mlIt->mergeEditLineList.size()>1 )
                  mlIt->mergeEditLineList.erase( melIt );
               else
                  melIt->setRemoved();
            }
         }

         ++line;
         melIt = melIt1;
      }
   }

   m_cursorYPos = m_selection.beginLine();
   m_cursorXPos = m_selection.beginPos();
   m_cursorOldXPixelPos = m_cursorXPixelPos;

   m_selection.reset();
}

void MergeResultWindow::pasteClipboard( bool bFromSelection )
{
   if (m_selection.firstLine != -1 )
      deleteSelection();

   setModified();

   int y = m_cursorYPos;
   MergeLineList::iterator mlIt;
   MergeEditLineList::iterator melIt, melItAfter;
   calcIteratorFromLineNr( y, mlIt, melIt );
   melItAfter = melIt;
   ++melItAfter;
   QString str = melIt->getString( this );
   int x = convertToPosInText( str, m_cursorXPos, m_pOptions->m_tabSize );

   if ( !QApplication::clipboard()->supportsSelection() )
      bFromSelection = false;

   QString clipBoard = QApplication::clipboard()->text( bFromSelection ? QClipboard::Selection : QClipboard::Clipboard );

   QString currentLine = str.left(x);
   QString endOfLine = str.mid(x);
   int i;
   int len = clipBoard.length();
   for( i=0; i<len; ++i )
   {
      QChar c = clipBoard[i];
      if ( c == '\r' ) continue;
      if ( c == '\n' )
      {
         melIt->setString( currentLine );
         MergeEditLine mel(mlIt->id3l); // Associate every mel with an id3l, even if not really valid.
         melIt = mlIt->mergeEditLineList.insert( melItAfter, mel );
         currentLine = "";
         x=0;
         ++y;
      }
      else
      {
         currentLine += c;
         ++x;
      }
   }

   currentLine += endOfLine;
   melIt->setString( currentLine );

   m_cursorYPos = y;
   m_cursorXPos = convertToPosOnScreen( currentLine, x, m_pOptions->m_tabSize );
   m_cursorOldXPixelPos = m_cursorXPixelPos;

   update();
}

void MergeResultWindow::resetSelection()
{
   m_selection.reset();
   update();
}

void MergeResultWindow::setModified(bool bModified)
{
   if (bModified != m_bModified)
   {
      m_bModified = bModified;
      emit modifiedChanged(m_bModified);
   }
}

/// Saves and returns true when successful.
bool MergeResultWindow::saveDocument( const QString& fileName, QTextCodec* pEncoding, e_LineEndStyle eLineEndStyle )
{
   // Are still conflicts somewhere?
   if ( getNrOfUnsolvedConflicts()>0 )
   {
      KMessageBox::error( this,
         i18n("Not all conflicts are solved yet.\n"
              "File not saved.\n"),
         i18n("Conflicts Left"));
      return false;
   }

   if ( eLineEndStyle==eLineEndStyleConflict || eLineEndStyle==eLineEndStyleUndefined )
   {
      KMessageBox::error( this,
         i18n("There is a line end style conflict. Please choose the line end style manually.\n"
              "File not saved.\n"),
         i18n("Conflicts Left"));
      return false;
   }

   update();

   FileAccess file( fileName, true /*bWantToWrite*/ );
   if ( m_pOptions->m_bDmCreateBakFiles && file.exists() )
   {
      bool bSuccess = file.createBackup(".orig");
      if ( !bSuccess )
      {
         KMessageBox::error( this, file.getStatusText() + i18n("\n\nCreating backup failed. File not saved."), i18n("File Save Error") );
         return false;
      }
   }

   QByteArray dataArray;
   QTextStream textOutStream(&dataArray, QIODevice::WriteOnly);
   if ( pEncoding->name()=="UTF-8" )
      textOutStream.setGenerateByteOrderMark( false ); // Shouldn't be necessary. Bug in Qt or docs
   else
      textOutStream.setGenerateByteOrderMark( true ); // Only for UTF-16
   textOutStream.setCodec( pEncoding );

   int line = 0;
   MergeLineList::iterator mlIt = m_mergeLineList.begin();
   for(mlIt = m_mergeLineList.begin();mlIt!=m_mergeLineList.end(); ++mlIt)
   {
      MergeLine& ml = *mlIt;
      MergeEditLineList::iterator melIt;
      for( melIt = ml.mergeEditLineList.begin(); melIt != ml.mergeEditLineList.end(); ++melIt )
      {
         MergeEditLine& mel = *melIt;

         if ( mel.isEditableText() )
         {
            QString str = mel.getString( this );

            if (line>0) // Prepend line feed, but not for first line
            {
               if ( eLineEndStyle == eLineEndStyleDos )
               {   str.prepend("\r\n"); }
               else
               {   str.prepend("\n");   }
            }

            textOutStream << str;
            ++line;
         }
      }
   }
   textOutStream.flush();
   bool bSuccess = file.writeFile( dataArray.data(), dataArray.size() );
   if ( ! bSuccess )
   {
      KMessageBox::error( this, i18n("Error while writing."), i18n("File Save Error") );
      return false;
   }

   setModified( false );
   update();

   return true;
}

QString MergeResultWindow::getString( int lineIdx )
{
   MergeResultWindow::MergeLineList::iterator mlIt;
   MergeResultWindow::MergeEditLineList::iterator melIt;
   calcIteratorFromLineNr( lineIdx, mlIt, melIt );
   QString s = melIt->getString( this );
   return s;
}

bool MergeResultWindow::findString( const QString& s, int& d3vLine, int& posInLine, bool bDirDown, bool bCaseSensitive )
{
   int it = d3vLine;
   int endIt = bDirDown ? getNofLines() : -1;
   int step =  bDirDown ? 1 : -1;
   int startPos = posInLine;

   for( ; it!=endIt; it+=step )
   {
      QString line = getString( it );
      if ( !line.isEmpty() )
      {
         int pos = line.indexOf( s, startPos, bCaseSensitive ? Qt::CaseSensitive : Qt::CaseInsensitive );
         if ( pos != -1 )
         {
            d3vLine = it;
            posInLine = pos;
            return true;
         }

         startPos = 0;
      }
   }
   return false;
}

void MergeResultWindow::setSelection( int firstLine, int startPos, int lastLine, int endPos )
{
   if ( lastLine >= getNofLines() )
   {
      lastLine = getNofLines()-1;
      QString s = getString( lastLine );
      endPos = s.length();
   }
   m_selection.reset();
   m_selection.start( firstLine, convertToPosOnScreen( getString(firstLine), startPos, m_pOptions->m_tabSize ) );
   m_selection.end( lastLine, convertToPosOnScreen( getString(lastLine), endPos, m_pOptions->m_tabSize ) );
   update();
}

Overview::Overview( Options* pOptions )
//: QWidget( pParent, 0, Qt::WNoAutoErase )
{
   m_pDiff3LineList = 0;
   m_pOptions = pOptions;
   m_bTripleDiff = false;
   m_eOverviewMode = eOMNormal;
   m_nofLines = 1;
   m_bPaintingAllowed = false;
   setFixedWidth(20);
}

void Overview::init( Diff3LineList* pDiff3LineList, bool bTripleDiff )
{
   m_pDiff3LineList = pDiff3LineList;
   m_bTripleDiff = bTripleDiff;
   m_pixmap = QPixmap( QSize(0,0) );   // make sure that a redraw happens
   update();
}

void Overview::reset()
{
   m_pDiff3LineList = 0;
}

void Overview::slotRedraw()
{
   m_pixmap = QPixmap( QSize(0,0) );   // make sure that a redraw happens
   update();
}

void Overview::setRange( int firstLine, int pageHeight )
{
   m_firstLine = firstLine;
   m_pageHeight = pageHeight;
   update();
}
void Overview::setFirstLine( int firstLine )
{
   m_firstLine = firstLine;
   update();
}

void Overview::setOverviewMode( e_OverviewMode eOverviewMode )
{
   m_eOverviewMode = eOverviewMode;
   slotRedraw();
}

Overview::e_OverviewMode Overview::getOverviewMode()
{
   return m_eOverviewMode;
}

void Overview::mousePressEvent( QMouseEvent* e )
{
   int h = height()-1;
   int h1 = h * m_pageHeight / max2(1,m_nofLines)+3;
   if ( h>0 )
      emit setLine( ( e->y() - h1/2 )*m_nofLines/h );
}

void Overview::mouseMoveEvent( QMouseEvent* e )
{
   mousePressEvent(e);
}

void Overview::setPaintingAllowed( bool bAllowPainting )
{
   if (m_bPaintingAllowed != bAllowPainting)
   {
      m_bPaintingAllowed = bAllowPainting;
      if ( m_bPaintingAllowed ) update();
      else reset();
   }
}

void Overview::drawColumn( QPainter& p, e_OverviewMode eOverviewMode, int x, int w, int h, int nofLines )
{
   p.setPen(Qt::black);
   p.drawLine( x, 0, x, h );

   if (nofLines==0) return;
   
   int line = 0;
   int oldY = 0;
   int oldConflictY = -1;
   int wrapLineIdx=0;
   Diff3LineList::const_iterator i;
   for( i = m_pDiff3LineList->begin(); i!= m_pDiff3LineList->end();  )
   {
      const Diff3Line& d3l = *i;
      int y = h * (line+1) / nofLines;
      e_MergeDetails md;
      bool bConflict;
      bool bLineRemoved;
      int src;
      mergeOneLine( d3l, md, bConflict, bLineRemoved, src, !m_bTripleDiff );

      QColor c = m_pOptions->m_bgColor;
      bool bWhiteSpaceChange = false;
      //if( bConflict )  c=m_pOptions->m_colorForConflict;
      //else
      if ( eOverviewMode==eOMNormal )
      {
         switch( md )
         {
         case eDefault:
         case eNoChange:
                        c = m_pOptions->m_bgColor;
                        break;

         case eBAdded:
         case eBDeleted:
         case eBChanged:
                        c = bConflict ? m_pOptions->m_colorForConflict : m_pOptions->m_colorB;
                        bWhiteSpaceChange = d3l.bAEqB || (d3l.bWhiteLineA && d3l.bWhiteLineB);
                        break;

         case eCAdded:
         case eCDeleted:
         case eCChanged:
                        bWhiteSpaceChange = d3l.bAEqC || (d3l.bWhiteLineA && d3l.bWhiteLineC);
                        c = bConflict ? m_pOptions->m_colorForConflict : m_pOptions->m_colorC;
                        break;

         case eBCChanged:         // conflict
         case eBCChangedAndEqual: // possible conflict
         case eBCDeleted:         // possible conflict
         case eBChanged_CDeleted: // conflict
         case eCChanged_BDeleted: // conflict
         case eBCAdded:           // conflict
         case eBCAddedAndEqual:   // possible conflict
                     c=m_pOptions->m_colorForConflict;
                     break;
         default: assert(false); break;
         }
      }
      else if ( eOverviewMode==eOMAvsB )
      {
         switch( md )
         {
         case eDefault:
         case eNoChange:
         case eCAdded:
         case eCDeleted:
         case eCChanged:  break;
         default:         c = m_pOptions->m_colorForConflict;
                          bWhiteSpaceChange = d3l.bAEqB || (d3l.bWhiteLineA && d3l.bWhiteLineB);
                          break;
         }
      }
      else if ( eOverviewMode==eOMAvsC )
      {
         switch( md )
         {
         case eDefault:
         case eNoChange:
         case eBAdded:
         case eBDeleted:
         case eBChanged:  break;
         default:         c = m_pOptions->m_colorForConflict;
                          bWhiteSpaceChange = d3l.bAEqC || (d3l.bWhiteLineA && d3l.bWhiteLineC);
                          break;
         }
      }
      else if ( eOverviewMode==eOMBvsC )
      {
         switch( md )
         {
         case eDefault:
         case eNoChange:
         case eBCChangedAndEqual:
         case eBCDeleted:      
         case eBCAddedAndEqual:   break;
         default:                 c=m_pOptions->m_colorForConflict;
                                  bWhiteSpaceChange = d3l.bBEqC || (d3l.bWhiteLineB && d3l.bWhiteLineC);
                                  break;
         }
      }
      
      int x2 = x;
      int w2 = w;
      
      if ( ! m_bTripleDiff )
      {
         if ( d3l.lineA == -1 && d3l.lineB>=0 )
         {
            c = m_pOptions->m_colorA;
            x2 = w/2;
            w2 = x2;
         }
         if ( d3l.lineA >= 0 && d3l.lineB==-1 )
         {
            c = m_pOptions->m_colorB;
            w2 = w/2;
         }
      }

      if (!bWhiteSpaceChange || m_pOptions->m_bShowWhiteSpace )
      {
         // Make sure that lines with conflict are not overwritten.
         if (  c == m_pOptions->m_colorForConflict )
         {
            p.fillRect(x2+1, oldY, w2, max2(1,y-oldY), bWhiteSpaceChange ? QBrush(c,Qt::Dense4Pattern) : QBrush(c) );
            oldConflictY = oldY;
         }
         else if ( c!=m_pOptions->m_bgColor  &&  oldY>oldConflictY )
         {
            p.fillRect(x2+1, oldY, w2, max2(1,y-oldY), bWhiteSpaceChange ? QBrush(c,Qt::Dense4Pattern) : QBrush(c) );
         }
      }

      oldY = y;

      ++line;
      if ( m_pOptions->m_bWordWrap )
      {
         ++wrapLineIdx;
         if(wrapLineIdx>=d3l.linesNeededForDisplay)
         {
            wrapLineIdx=0;
            ++i;
         }
      }
      else
      {
         ++i;
      }
   }
}

void Overview::paintEvent( QPaintEvent* )
{
   if (m_pDiff3LineList==0 || !m_bPaintingAllowed ) return;
   int h = height()-1;
   int w = width();
   

   if ( m_pixmap.size() != size() )
   {
      if ( m_pOptions->m_bWordWrap )
      {
         m_nofLines = 0;
         Diff3LineList::const_iterator i;
         for( i = m_pDiff3LineList->begin(); i!= m_pDiff3LineList->end(); ++i )
         {
            m_nofLines += i->linesNeededForDisplay;
         }
      }
      else
      {
         m_nofLines = m_pDiff3LineList->size();
      }
   
      m_pixmap = QPixmap( size() );

      QPainter p(&m_pixmap);
      p.fillRect( rect(), m_pOptions->m_bgColor );

      if ( !m_bTripleDiff || m_eOverviewMode == eOMNormal )
      {
         drawColumn( p, eOMNormal, 0, w, h, m_nofLines );
      }
      else
      {
         drawColumn( p, eOMNormal, 0, w/2, h, m_nofLines );
         drawColumn( p, m_eOverviewMode, w/2, w/2, h, m_nofLines );
      }
   }

   QPainter painter( this );
   painter.drawPixmap( 0,0, m_pixmap );

   int y1 = h * m_firstLine / m_nofLines-1;
   int h1 = h * m_pageHeight / m_nofLines+3;
   painter.setPen(Qt::black);
   painter.drawRect( 1, y1, w-1, h1 );
}

WindowTitleWidget::WindowTitleWidget(Options* pOptions)
{
   m_pOptions = pOptions;
   setAutoFillBackground(true);

   QHBoxLayout* pHLayout = new QHBoxLayout(this);
   pHLayout->setMargin(2);
   pHLayout->setSpacing(2);

   m_pLabel = new QLabel(i18n("Output")+":");
   pHLayout->addWidget( m_pLabel );

   m_pFileNameLineEdit = new QLineEdit();
   pHLayout->addWidget( m_pFileNameLineEdit, 6 );
   m_pFileNameLineEdit->installEventFilter( this );
   m_pFileNameLineEdit->setReadOnly( true );

   //m_pBrowseButton = new QPushButton("...");
   //pHLayout->addWidget( m_pBrowseButton, 0 );
   //connect( m_pBrowseButton, SIGNAL(clicked()), this, SLOT(slotBrowseButtonClicked()));

   m_pModifiedLabel = new QLabel(i18n("[Modified]"));
   pHLayout->addWidget( m_pModifiedLabel );
   m_pModifiedLabel->setMinimumSize( m_pModifiedLabel->sizeHint() );
   m_pModifiedLabel->setText("");

   pHLayout->addStretch(1);

   m_pEncodingLabel = new QLabel(i18n("Encoding for saving")+":");
   pHLayout->addWidget( m_pEncodingLabel );

   m_pEncodingSelector = new QComboBox();
   m_pEncodingSelector->setSizeAdjustPolicy( QComboBox::AdjustToContents );
   pHLayout->addWidget( m_pEncodingSelector, 2 );
   setEncodings(0,0,0);

   m_pLineEndStyleLabel = new QLabel( i18n("Line end style:") );
   pHLayout->addWidget( m_pLineEndStyleLabel );
   m_pLineEndStyleSelector = new QComboBox();
   m_pLineEndStyleSelector->setSizeAdjustPolicy( QComboBox::AdjustToContents );
   pHLayout->addWidget( m_pLineEndStyleSelector );
   setLineEndStyles(eLineEndStyleUndefined,eLineEndStyleUndefined,eLineEndStyleUndefined);
}

void WindowTitleWidget::setFileName( const QString& fileName )
{
   m_pFileNameLineEdit->setText( QDir::toNativeSeparators(fileName) );
}

QString WindowTitleWidget::getFileName()
{
   return m_pFileNameLineEdit->text();
}

//static QString getLineEndStyleName( e_LineEndStyle eLineEndStyle )
//{
//   if ( eLineEndStyle == eLineEndStyleDos )
//      return "DOS";
//   else if ( eLineEndStyle == eLineEndStyleUnix )
//      return "Unix";
//   return QString();
//}

void WindowTitleWidget::setLineEndStyles( e_LineEndStyle eLineEndStyleA, e_LineEndStyle eLineEndStyleB, e_LineEndStyle eLineEndStyleC)
{
   m_pLineEndStyleSelector->clear();
   QString dosUsers;
   if ( eLineEndStyleA == eLineEndStyleDos )
      dosUsers += "A";
   if ( eLineEndStyleB == eLineEndStyleDos )
      dosUsers += (dosUsers.isEmpty() ? "" : ", ") + QString("B");
   if ( eLineEndStyleC == eLineEndStyleDos )
      dosUsers += (dosUsers.isEmpty() ? "" : ", ") + QString("C");
   QString unxUsers;
   if ( eLineEndStyleA == eLineEndStyleUnix )
      unxUsers += "A";
   if ( eLineEndStyleB == eLineEndStyleUnix )
      unxUsers += (unxUsers.isEmpty() ? "" : ", ") + QString("B");
   if ( eLineEndStyleC == eLineEndStyleUnix )
      unxUsers += (unxUsers.isEmpty() ? "" : ", ") + QString("C");

   m_pLineEndStyleSelector->addItem( i18n("Unix") + (unxUsers.isEmpty() ? QString("") : " (" + unxUsers + ")" )  );
   m_pLineEndStyleSelector->addItem( i18n("DOS")  + (dosUsers.isEmpty() ? QString("") : " (" + dosUsers + ")" )  );

   e_LineEndStyle autoChoice = (e_LineEndStyle)m_pOptions->m_lineEndStyle;

   if ( m_pOptions->m_lineEndStyle == eLineEndStyleAutoDetect )
   {
      if ( eLineEndStyleA != eLineEndStyleUndefined && eLineEndStyleB != eLineEndStyleUndefined && eLineEndStyleC != eLineEndStyleUndefined )
      {
         if ( eLineEndStyleA == eLineEndStyleB )
            autoChoice = eLineEndStyleC;
         else if ( eLineEndStyleA == eLineEndStyleC )
            autoChoice = eLineEndStyleB;
         else
            autoChoice = eLineEndStyleConflict;          //conflict (not likely while only two values exist)
      }
      else 
      {
         e_LineEndStyle c1, c2;
         if     ( eLineEndStyleA == eLineEndStyleUndefined ) { c1 = eLineEndStyleB; c2 = eLineEndStyleC; }
         else if( eLineEndStyleB == eLineEndStyleUndefined ) { c1 = eLineEndStyleA; c2 = eLineEndStyleC; }
         else /*if( eLineEndStyleC == eLineEndStyleUndefined )*/ { c1 = eLineEndStyleA; c2 = eLineEndStyleB; }
         if ( c1 == c2 && c1!=eLineEndStyleUndefined )
            autoChoice = c1;
         else
            autoChoice = eLineEndStyleConflict;
      }
   }

   if ( autoChoice == eLineEndStyleUnix )
      m_pLineEndStyleSelector->setCurrentIndex(0);
   else if ( autoChoice == eLineEndStyleDos )
      m_pLineEndStyleSelector->setCurrentIndex(1);
   else if ( autoChoice == eLineEndStyleConflict )
   {
      m_pLineEndStyleSelector->addItem( i18n("Conflict") );
      m_pLineEndStyleSelector->setCurrentIndex(2);
   }
}

e_LineEndStyle WindowTitleWidget::getLineEndStyle( )
{
   
   int current = m_pLineEndStyleSelector->currentIndex();
   if (current == 0)
      return eLineEndStyleUnix;
   else if (current == 1)
      return eLineEndStyleDos;
   else
      return eLineEndStyleConflict;
}

void WindowTitleWidget::setEncodings( QTextCodec* pCodecForA, QTextCodec* pCodecForB, QTextCodec* pCodecForC )
{
   m_pEncodingSelector->clear();

   // First sort codec names:
   std::map<QString, QTextCodec*> names;
   QList<int> mibs = QTextCodec::availableMibs();
   foreach(int i, mibs)
   {
      QTextCodec* c = QTextCodec::codecForMib(i);
      if ( c!=0 )
         names[QString(c->name())]=c;
   }

   if ( pCodecForA )
      m_pEncodingSelector->addItem( i18n("Codec from") + " A: " + pCodecForA->name(), QVariant::fromValue((void*)pCodecForA) );
   if ( pCodecForB )
      m_pEncodingSelector->addItem( i18n("Codec from") + " B: " + pCodecForB->name(), QVariant::fromValue((void*)pCodecForB) );
   if ( pCodecForC )
      m_pEncodingSelector->addItem( i18n("Codec from") + " C: " + pCodecForC->name(), QVariant::fromValue((void*)pCodecForC) );

   std::map<QString, QTextCodec*>::iterator it;
   for(it=names.begin();it!=names.end();++it)
   {
      m_pEncodingSelector->addItem( it->first, QVariant::fromValue((void*)it->second) );
   }
   m_pEncodingSelector->setMinimumSize( m_pEncodingSelector->sizeHint() );
   
   if ( pCodecForC && pCodecForB && pCodecForA )
   {
      if ( pCodecForA == pCodecForB )
         m_pEncodingSelector->setCurrentIndex( 2 ); // C
      else if ( pCodecForA == pCodecForC )
         m_pEncodingSelector->setCurrentIndex( 1 ); // B
      else
         m_pEncodingSelector->setCurrentIndex( 2 ); // C
   }
   else if ( pCodecForA && pCodecForB )
      m_pEncodingSelector->setCurrentIndex( 1 ); // B
   else
      m_pEncodingSelector->setCurrentIndex( 0 );
}

QTextCodec* WindowTitleWidget::getEncoding()
{
   return (QTextCodec*)m_pEncodingSelector->itemData( m_pEncodingSelector->currentIndex() ).value<void*>();
}

void WindowTitleWidget::setEncoding(QTextCodec* pEncoding)
{
   int idx = m_pEncodingSelector->findText( pEncoding->name() );
   if (idx>=0)
      m_pEncodingSelector->setCurrentIndex( idx );
}

//void WindowTitleWidget::slotBrowseButtonClicked()
//{
//   QString current = m_pFileNameLineEdit->text();
//
//   QUrl newURL = KFileDialog::getSaveUrl( current, 0, this, i18n("Select file (not saving yet)"));
//   if ( !newURL.isEmpty() )
//   {
//      m_pFileNameLineEdit->setText( newURL.url() ); 
//   }
//}

void WindowTitleWidget::slotSetModified( bool bModified )
{
   m_pModifiedLabel->setText( bModified ? i18n("[Modified]") : "" );
}

bool WindowTitleWidget::eventFilter( QObject* o, QEvent* e )
{
   if ( e->type()==QEvent::FocusIn || e->type()==QEvent::FocusOut )
   {
      QPalette p = m_pLabel->palette();

      QColor c1 = m_pOptions->m_fgColor;
      QColor c2 = Qt::lightGray;
      if ( e->type()==QEvent::FocusOut )
         c2 = m_pOptions->m_bgColor;

      p.setColor(QPalette::Window, c2);
      setPalette( p );

      p.setColor(QPalette::WindowText, c1);
      m_pLabel->setPalette( p );
      m_pEncodingLabel->setPalette( p );
      m_pEncodingSelector->setPalette( p );
   }
   if (o == m_pFileNameLineEdit && e->type()==QEvent::Drop)
   {
      QDropEvent* d = static_cast<QDropEvent*>(e);
      
      if ( d->mimeData()->hasUrls() ) 
      {
         QList<QUrl> lst = d->mimeData()->urls();

         if ( lst.count() > 0 )
         {
            static_cast<QLineEdit*>(o)->setText( lst[0].toString() );
            static_cast<QLineEdit*>(o)->setFocus();            
            return true;
         }
      }
   }
   return false;
}

//#include "mergeresultwindow.moc"<|MERGE_RESOLUTION|>--- conflicted
+++ resolved
@@ -1670,17 +1670,19 @@
 //   return posOnScreen;
 //}
 
-<<<<<<< HEAD
-QVector<QTextLayout::FormatRange> MergeResultWindow::getTextLayoutForLine( int line, const QString& str, QTextLayout& textLayout ) {
+QVector<QTextLayout::FormatRange> MergeResultWindow::getTextLayoutForLine( int line, const QString& str, QTextLayout& textLayout )
+{
     // tabs
     QTextOption textOption;
-    textOption.setTabStop( QFontMetricsF( font() ).width( ' ' ) * m_pOptions->m_tabSize );
-    if( m_pOptions->m_bShowWhiteSpaceCharacters ) {
+    textOption.setTabStop( QFontMetricsF(font()).width(' ') * m_pOptions->m_tabSize );
+    if( m_pOptions->m_bShowWhiteSpaceCharacters )
+    {
         textOption.setFlags( QTextOption::ShowTabsAndSpaces );
     }
     textLayout.setTextOption( textOption );
 
-    if( m_pOptions->m_bShowWhiteSpaceCharacters ) {
+    if( m_pOptions->m_bShowWhiteSpaceCharacters )
+    {
         // This additional format is only necessary for the tab arrow
         QVector<QTextLayout::FormatRange> formats;
         QTextLayout::FormatRange formatRange;
@@ -1692,11 +1694,12 @@
     }
     QVector<QTextLayout::FormatRange> selectionFormat;
     textLayout.beginLayout();
-    if( m_selection.lineWithin( line ) ) {
-        int firstPosInText = convertToPosInText( str, m_selection.firstPosInLine( line ), m_pOptions->m_tabSize );
-        int lastPosInText  = convertToPosInText( str, m_selection.lastPosInLine( line ), m_pOptions->m_tabSize );
+    if( m_selection.lineWithin( line ) )
+    {
+        int firstPosInText = convertToPosInText( str, m_selection.firstPosInLine(line), m_pOptions->m_tabSize );
+        int lastPosInText  = convertToPosInText( str, m_selection.lastPosInLine(line), m_pOptions->m_tabSize );
         int lengthInText = max2( 0, lastPosInText - firstPosInText );
-        if( lengthInText > 0 )
+        if( lengthInText>0 )
             m_selection.bSelectionContainsData = true;
 
         QTextLayout::FormatRange selection;
@@ -1707,64 +1710,14 @@
         selectionFormat.push_back( selection );
     }
     QTextLine textLine = textLayout.createLine();
-    textLine.setPosition( QPointF( 0, fontMetrics().leading() ) );
+    textLine.setPosition( QPointF(0, fontMetrics().leading()) );
     textLayout.endLayout();
     int cursorWidth = 5;
     if( m_pOptions->m_bRightToLeftLanguage )
-        textLayout.setPosition( QPointF( width() - textLayout.maximumWidth() - getTextXOffset() + m_horizScrollOffset - cursorWidth, 0 ) );
+        textLayout.setPosition( QPointF(width()-textLayout.maximumWidth()-getTextXOffset()+m_horizScrollOffset-cursorWidth, 0) );
     else
-        textLayout.setPosition( QPointF( getTextXOffset() - m_horizScrollOffset, 0 ) );
+        textLayout.setPosition( QPointF(getTextXOffset() - m_horizScrollOffset, 0) );
     return selectionFormat;
-=======
-QVector<QTextLayout::FormatRange> MergeResultWindow::getTextLayoutForLine(int line, const QString& str, QTextLayout& textLayout )
-{
-   // tabs
-   QTextOption textOption;
-   textOption.setTabStop( QFontMetricsF(font()).width(' ') * m_pOptions->m_tabSize );
-   if ( m_pOptions->m_bShowWhiteSpaceCharacters )
-   {
-      textOption.setFlags( QTextOption::ShowTabsAndSpaces );
-   }
-   textLayout.setTextOption( textOption );
-
-   if ( m_pOptions->m_bShowWhiteSpaceCharacters )
-   {
-      // This additional format is only necessary for the tab arrow
-      QList<QTextLayout::FormatRange> formats;
-      QTextLayout::FormatRange formatRange;
-      formatRange.start = 0;
-      formatRange.length = str.length();
-      formatRange.format.setFont( font() );
-      formats.append( formatRange );
-      textLayout.setAdditionalFormats(formats);
-   }
-   QVector<QTextLayout::FormatRange> selectionFormat;
-   textLayout.beginLayout();
-   if ( m_selection.lineWithin( line ) )
-   {
-      int firstPosInText = convertToPosInText( str, m_selection.firstPosInLine(line), m_pOptions->m_tabSize );
-      int lastPosInText  = convertToPosInText( str, m_selection.lastPosInLine(line), m_pOptions->m_tabSize );
-      int lengthInText = max2(0,lastPosInText - firstPosInText);
-      if (lengthInText>0)
-         m_selection.bSelectionContainsData = true;
-
-      QTextLayout::FormatRange selection;
-      selection.start = firstPosInText;
-      selection.length = lengthInText;
-      selection.format.setBackground( palette().highlight() );
-      selection.format.setForeground( palette().highlightedText().color() );
-      selectionFormat.push_back( selection );
-   }
-   QTextLine textLine = textLayout.createLine();
-   textLine.setPosition(QPointF(0, fontMetrics().leading()));
-   textLayout.endLayout();
-   int cursorWidth = 5;
-   if ( m_pOptions->m_bRightToLeftLanguage )
-      textLayout.setPosition( QPointF(width()-textLayout.maximumWidth()-getTextXOffset()+m_horizScrollOffset-cursorWidth, 0) );
-   else
-      textLayout.setPosition( QPointF(getTextXOffset() - m_horizScrollOffset, 0) );
-   return selectionFormat;
->>>>>>> c46270b3
 }
 
 void MergeResultWindow::writeLine(
