--- conflicted
+++ resolved
@@ -66,12 +66,8 @@
     //support our own old preferances this is obsolete
     QStringList sl = ignorableOptionsLine.split( ',' );
 
-<<<<<<< HEAD
-    if( !sl.isEmpty() ) {
-=======
     if(!sl.isEmpty())
     {
->>>>>>> c46270b3
         QStringList ignorableOptions = sl.front().split( ';' );
         for(QStringList::iterator i=ignorableOptions.begin(); i!=ignorableOptions.end(); ++i)
         {
